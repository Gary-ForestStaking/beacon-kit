// SPDX-License-Identifier: MIT
//
// Copyright (c) 2024 Berachain Foundation
//
// Permission is hereby granted, free of charge, to any person
// obtaining a copy of this software and associated documentation
// files (the "Software"), to deal in the Software without
// restriction, including without limitation the rights to use,
// copy, modify, merge, publish, distribute, sublicense, and/or sell
// copies of the Software, and to permit persons to whom the
// Software is furnished to do so, subject to the following
// conditions:
//
// The above copyright notice and this permission notice shall be
// included in all copies or substantial portions of the Software.
//
// THE SOFTWARE IS PROVIDED "AS IS", WITHOUT WARRANTY OF ANY KIND,
// EXPRESS OR IMPLIED, INCLUDING BUT NOT LIMITED TO THE WARRANTIES
// OF MERCHANTABILITY, FITNESS FOR A PARTICULAR PURPOSE AND
// NONINFRINGEMENT. IN NO EVENT SHALL THE AUTHORS OR COPYRIGHT
// HOLDERS BE LIABLE FOR ANY CLAIM, DAMAGES OR OTHER LIABILITY,
// WHETHER IN AN ACTION OF CONTRACT, TORT OR OTHERWISE, ARISING
// FROM, OUT OF OR IN CONNECTION WITH THE SOFTWARE OR THE USE OR
// OTHER DEALINGS IN THE SOFTWARE.

package localbuilder

import (
	"context"

	"github.com/itsdevbear/bolaris/beacon/execution/logs"
	"github.com/itsdevbear/bolaris/beacon/staking"
	"github.com/itsdevbear/bolaris/cache"
	"github.com/itsdevbear/bolaris/config"
	"github.com/itsdevbear/bolaris/runtime/service"
)

// TODO: Decouple from ABCI and have this validator run on a seperate thread
// have it configured itself and not be a service persay.
type Service struct {
	service.BaseService
<<<<<<< HEAD
	en           ExecutionService
	st           *staking.Service
=======
	cfg          *config.Builder
	es           ExecutionService
>>>>>>> c592b970
	payloadCache *cache.PayloadIDCache
	// logProcessor is used to process logs from the execution client.
	logProcessor *logs.Processor
}

func NewService(
	base service.BaseService,
	opts ...Option,
) *Service {
	s := &Service{
		BaseService: base,
	}

	for _, opt := range opts {
		if err := opt(s); err != nil {
			panic(err)
		}
	}
	return s
}

func (s *Service) Start(context.Context) {
}

func (s *Service) Status() error {
	return nil
}<|MERGE_RESOLUTION|>--- conflicted
+++ resolved
@@ -39,13 +39,9 @@
 // have it configured itself and not be a service persay.
 type Service struct {
 	service.BaseService
-<<<<<<< HEAD
-	en           ExecutionService
-	st           *staking.Service
-=======
 	cfg          *config.Builder
 	es           ExecutionService
->>>>>>> c592b970
+	st           *staking.Service
 	payloadCache *cache.PayloadIDCache
 	// logProcessor is used to process logs from the execution client.
 	logProcessor *logs.Processor
