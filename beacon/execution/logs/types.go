--- conflicted
+++ resolved
@@ -25,17 +25,14 @@
 
 package logs
 
-<<<<<<< HEAD
 import (
 	"context"
 
 	ethcommon "github.com/ethereum/go-ethereum/common"
 	ethtypes "github.com/ethereum/go-ethereum/core/types"
 	"github.com/itsdevbear/bolaris/beacon/core/state"
+	"github.com/itsdevbear/bolaris/primitives"
 )
-=======
-import "github.com/itsdevbear/bolaris/primitives"
->>>>>>> fb0b7701
 
 // LogRequest is a request for logs sent from a service.
 type LogRequest struct {
