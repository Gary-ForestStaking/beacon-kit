--- conflicted
+++ resolved
@@ -70,11 +70,7 @@
 // DepositPrunerInput is the input for the deposit pruner.
 type DepositPrunerInput struct {
 	depinject.In
-<<<<<<< HEAD
 	BlockFeed    *event.FeedOf[*feed.Event[*types.BeaconBlock[*types.ExecutionPayload]]]
-=======
-	BlockFeed    *event.FeedOf[feed.EventID, *feed.Event[*types.BeaconBlock]]
->>>>>>> f72caae1
 	ChainSpec    primitives.ChainSpec
 	DepositStore *depositstore.KVStore[*types.Deposit]
 	Logger       log.Logger
