--- conflicted
+++ resolved
@@ -29,12 +29,7 @@
 	"cosmossdk.io/core/transaction"
 	"github.com/berachain/beacon-kit/mod/consensus-types/pkg/genesis"
 	"github.com/berachain/beacon-kit/mod/consensus-types/pkg/types"
-<<<<<<< HEAD
-	"github.com/berachain/beacon-kit/mod/consensus/pkg"
-	consensustypes "github.com/berachain/beacon-kit/mod/consensus/pkg/types"
-=======
 	"github.com/berachain/beacon-kit/mod/consensus/pkg/cometbft"
->>>>>>> c0c40795
 	"github.com/berachain/beacon-kit/mod/node-core/pkg/components"
 	"github.com/cosmos/cosmos-sdk/types/module"
 )
@@ -47,21 +42,18 @@
 )
 
 var (
-<<<<<<< HEAD
-	_ appmodulev2.AppModule = AppModule[
-		transaction.Tx, appmodulev2.ValidatorUpdate,
+	_ appmodule.AppModule = AppModule[
+		transaction.Tx, appmodule.ValidatorUpdate,
 	]{}
 	_ module.HasABCIGenesis = AppModule[
-		transaction.Tx, appmodulev2.ValidatorUpdate,
+		transaction.Tx, appmodule.ValidatorUpdate,
 	]{}
+	// _ appmodule.HasPreBlocker = AppModule[
+	// 	transaction.Tx, appmodule.ValidatorUpdate,
+	// ]{}
 	_ module.HasABCIEndBlock = AppModule[
-		transaction.Tx, appmodulev2.ValidatorUpdate,
+		transaction.Tx, appmodule.ValidatorUpdate,
 	]{}
-=======
-	_ appmodule.AppModule    = AppModule{}
-	_ module.HasABCIGenesis  = AppModule{}
-	_ module.HasABCIEndBlock = AppModule{}
->>>>>>> c0c40795
 )
 
 // AppModule implements an application module for the beacon module.
@@ -137,31 +129,28 @@
 func (am AppModule[T, ValidatorUpdateT]) InitGenesis(
 	ctx context.Context,
 	bz json.RawMessage,
-<<<<<<< HEAD
-) ([]ValidatorUpdateT, error) {
-	return consensus.NewEngine[T, ValidatorUpdateT](
-		consensustypes.CometBFTConsensus,
+) ([]appmodule.ValidatorUpdate, error) {
+	return cometbft.NewConsensusEngine[T, appmodule.ValidatorUpdate](
 		am.TxCodec,
-=======
-) ([]appmodule.ValidatorUpdate, error) {
-	return cometbft.NewConsensusEngine[appmodule.ValidatorUpdate](
->>>>>>> c0c40795
 		am.ABCIMiddleware,
 	).InitGenesis(ctx, bz)
 }
 
+// // PreBlock returns the validator set updates from the beacon state.
+// func (am AppModule[T, ValidatorUpdateT]) PreBlock(
+// 	ctx context.Context,
+// ) error {
+// 	return cometbft.NewConsensusEngine[appmodule.ValidatorUpdate](
+// 		am.ABCIMiddleware,
+// 	).PreBlock(ctx)
+// }
+
 // EndBlock returns the validator set updates from the beacon state.
 func (am AppModule[T, ValidatorUpdateT]) EndBlock(
 	ctx context.Context,
-<<<<<<< HEAD
-) ([]ValidatorUpdateT, error) {
-	return consensus.NewEngine[T, ValidatorUpdateT](
-		consensustypes.CometBFTConsensus,
+) ([]appmodule.ValidatorUpdate, error) {
+	return cometbft.NewConsensusEngine[T, appmodule.ValidatorUpdate](
 		am.TxCodec,
-=======
-) ([]appmodule.ValidatorUpdate, error) {
-	return cometbft.NewConsensusEngine[appmodule.ValidatorUpdate](
->>>>>>> c0c40795
 		am.ABCIMiddleware,
 	).EndBlock(ctx)
 }