// SPDX-License-Identifier: BUSL-1.1
//
// Copyright (C) 2024, Berachain Foundation. All rights reserved.
// Use of this software is governed by the Business Source License included
// in the LICENSE file of this repository and at www.mariadb.com/bsl11.
//
// ANY USE OF THE LICENSED WORK IN VIOLATION OF THIS LICENSE WILL AUTOMATICALLY
// TERMINATE YOUR RIGHTS UNDER THIS LICENSE FOR THE CURRENT AND ALL OTHER
// VERSIONS OF THE LICENSED WORK.
//
// THIS LICENSE DOES NOT GRANT YOU ANY RIGHT IN ANY TRADEMARK OR LOGO OF
// LICENSOR OR ITS AFFILIATES (PROVIDED THAT YOU MAY USE A TRADEMARK OR LOGO OF
// LICENSOR AS EXPRESSLY REQUIRED BY THIS LICENSE).
//
// TO THE EXTENT PERMITTED BY APPLICABLE LAW, THE LICENSED WORK IS PROVIDED ON
// AN “AS IS” BASIS. LICENSOR HEREBY DISCLAIMS ALL WARRANTIES AND CONDITIONS,
// EXPRESS OR IMPLIED, INCLUDING (WITHOUT LIMITATION) WARRANTIES OF
// MERCHANTABILITY, FITNESS FOR A PARTICULAR PURPOSE, NON-INFRINGEMENT, AND
// TITLE.

package components

import (
	"cosmossdk.io/depinject"
	storev2 "cosmossdk.io/store/v2/db"
	"github.com/berachain/beacon-kit/mod/async/pkg/dispatcher"
	blockservice "github.com/berachain/beacon-kit/mod/beacon/block_store"
	"github.com/berachain/beacon-kit/mod/config"
	"github.com/berachain/beacon-kit/mod/log"
	"github.com/berachain/beacon-kit/mod/node-core/pkg/components/storage"
	"github.com/berachain/beacon-kit/mod/primitives/pkg/common"
	"github.com/berachain/beacon-kit/mod/primitives/pkg/messages"
	"github.com/berachain/beacon-kit/mod/storage/pkg/block"
	"github.com/berachain/beacon-kit/mod/storage/pkg/manager"
	"github.com/berachain/beacon-kit/mod/storage/pkg/pruner"
	"github.com/cosmos/cosmos-sdk/client/flags"
	servertypes "github.com/cosmos/cosmos-sdk/server/types"
	"github.com/spf13/cast"
)

// BlockStoreInput is the input for the dep inject framework.
type BlockStoreInput[
	LoggerT log.AdvancedLogger[any, LoggerT],
] struct {
	depinject.In

	AppOpts   servertypes.AppOptions
	ChainSpec common.ChainSpec
	Logger    LoggerT
}

// ProvideBlockStore is a function that provides the module to the
// application.
func ProvideBlockStore[
	LoggerT log.AdvancedLogger[any, LoggerT],
](
	in BlockStoreInput[LoggerT],
) (*BlockStore, error) {
	dir := cast.ToString(in.AppOpts.Get(flags.FlagHome)) + "/data"
	kvp, err := storev2.NewDB(storev2.DBTypePebbleDB, block.StoreName, dir, nil)
	if err != nil {
		return nil, err
	}

	return block.NewStore[*BeaconBlock](
		storage.NewKVStoreProvider(kvp),
		in.ChainSpec,
		in.Logger.With("service", manager.BlockStoreName),
	), nil
}

// BlockPrunerInput is the input for the block pruner.
type BlockPrunerInput[
	LoggerT log.AdvancedLogger[any, LoggerT],
] struct {
	depinject.In
<<<<<<< HEAD
	BlockStore *BlockStore
	Config     *config.Config
	Dispatcher *dispatcher.Dispatcher
	Logger     log.AdvancedLogger[any, sdklog.Logger]
=======

	BlockBroker *BlockBroker
	BlockStore  *BlockStore
	Config      *config.Config
	Logger      LoggerT
>>>>>>> 3ecaa1f3
}

// ProvideBlockPruner provides a block pruner for the depinject framework.
func ProvideBlockPruner[
	LoggerT log.AdvancedLogger[any, LoggerT],
](
	in BlockPrunerInput[LoggerT],
) (BlockPruner, error) {
	var finalizedBlkCh = make(chan FinalizedBlockEvent)
	if err := in.Dispatcher.Subscribe(
		messages.BeaconBlockFinalizedEvent, finalizedBlkCh,
	); err != nil {
		in.Logger.Error("failed to subscribe to event", "event",
			messages.BeaconBlockFinalizedEvent, "err", err)
		return nil, err
	}

	return pruner.NewPruner[
		*BeaconBlock,
		FinalizedBlockEvent,
		*BlockStore,
	](
		in.Logger.With("service", manager.BlockPrunerName),
		in.BlockStore,
		manager.BlockPrunerName,
		finalizedBlkCh,
		blockservice.BuildPruneRangeFn[
			*BeaconBlock,
			FinalizedBlockEvent,
		](in.Config.BlockStoreService),
	), nil
}<|MERGE_RESOLUTION|>--- conflicted
+++ resolved
@@ -74,18 +74,10 @@
 	LoggerT log.AdvancedLogger[any, LoggerT],
 ] struct {
 	depinject.In
-<<<<<<< HEAD
 	BlockStore *BlockStore
 	Config     *config.Config
 	Dispatcher *dispatcher.Dispatcher
-	Logger     log.AdvancedLogger[any, sdklog.Logger]
-=======
-
-	BlockBroker *BlockBroker
-	BlockStore  *BlockStore
-	Config      *config.Config
-	Logger      LoggerT
->>>>>>> 3ecaa1f3
+	Logger     LoggerT
 }
 
 // ProvideBlockPruner provides a block pruner for the depinject framework.
