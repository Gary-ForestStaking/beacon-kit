--- conflicted
+++ resolved
@@ -33,11 +33,8 @@
 	ChainSpec         common.ChainSpec
 	DepositStore      *DepositStore
 	KVStore           *KVStore
-<<<<<<< HEAD
 	StateManager      *StateManager
-=======
 	BlockStore        *BlockStore
->>>>>>> 998c758f
 }
 
 // ProvideStorageBackend is the depinject provider that returns a beacon storage
