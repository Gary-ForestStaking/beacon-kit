--- conflicted
+++ resolved
@@ -76,13 +76,8 @@
 // function for the depinject framework.
 type AvailabilityPrunerInput struct {
 	depinject.In
-<<<<<<< HEAD
 	AvailabilityStore *dastore.Store[*types.BeaconBlockBody[*types.ExecutionPayload]]
 	BlockFeed         *event.FeedOf[*feed.Event[*types.BeaconBlock[*types.ExecutionPayload]]]
-=======
-	AvailabilityStore *dastore.Store[*types.BeaconBlockBody]
-	BlockFeed         *event.FeedOf[feed.EventID, *feed.Event[*types.BeaconBlock]]
->>>>>>> f72caae1
 	ChainSpec         primitives.ChainSpec
 	Logger            log.Logger
 }
