--- conflicted
+++ resolved
@@ -21,7 +21,6 @@
 package components
 
 import (
-<<<<<<< HEAD
 	"github.com/berachain/beacon-kit/mod/da/pkg/kzg"
 	"github.com/berachain/beacon-kit/mod/geth-primitives/pkg/bind"
 	"github.com/berachain/beacon-kit/mod/log"
@@ -225,7 +224,7 @@
 		ProvideDepositPruner[
 			BeaconBlockT, BeaconBlockBodyT, BeaconBlockEventT, DepositT,
 			DepositStoreT, ExecutionPayloadT, ExecutionPayloadHeaderT,
-			ForkDataT, WithdrawalsT, WithdrawalCredentialsT,
+			ForkDataT, LoggerT, WithdrawalsT, WithdrawalCredentialsT,
 		],
 		ProvideDepositService[
 			AttestationDataT, BeaconBlockT, BeaconBlockBodyT,
@@ -295,54 +294,10 @@
 			StateProcessorT, StorageBackendT, ValidatorT, ValidatorsT,
 			WithdrawalT,
 		],
-=======
-	"github.com/berachain/beacon-kit/mod/log/pkg/phuslu"
-)
-
-type LoggerT = *phuslu.Logger
-
-func DefaultComponents() []any {
-	components := []any{
-		ProvideABCIMiddleware[LoggerT],
-		ProvideAttributesFactory[LoggerT],
-		ProvideAvailabilityPruner[LoggerT],
-		ProvideAvailibilityStore[LoggerT],
-		ProvideBeaconDepositContract,
-		ProvideBlockPruner[LoggerT],
-		ProvideBlockStore[LoggerT],
-		ProvideBlockStoreService[LoggerT],
-		ProvideBlsSigner,
-		ProvideBlobProcessor[LoggerT],
-		ProvideBlobProofVerifier,
-		ProvideBlobVerifier,
-		ProvideChainService[LoggerT],
-		ProvideChainSpec,
-		ProvideConfig,
-		ProvideConsensusEngine,
-		ProvideDAService[LoggerT],
-		ProvideDBManager[LoggerT],
-		ProvideDepositPruner[LoggerT],
-		ProvideDepositService[LoggerT],
-		ProvideDepositStore,
-		ProvideEngineClient[LoggerT],
-		ProvideExecutionEngine[LoggerT],
-		ProvideJWTSecret,
-		ProvideLocalBuilder[LoggerT],
-		ProvideReportingService[LoggerT],
-		ProvideServiceRegistry[LoggerT],
-		ProvideSidecarFactory,
-		ProvideStateProcessor,
-		ProvideKVStore,
-		ProvideStorageBackend,
-		ProvideTelemetrySink,
-		ProvideTrustedSetup,
-		ProvideValidatorService[LoggerT],
->>>>>>> 3ecaa1f3
 		// TODO Hacks
 		ProvideKVStoreService,
 		ProvideKVStoreKey,
 	}
-<<<<<<< HEAD
 
 	// components = append(components, DefaultNodeAPIComponents[
 	// 	AvailabilityStoreT, BeaconBlockT, BeaconBlockBodyT, BeaconBlockHeaderT,
@@ -366,14 +321,5 @@
 		BlobSidecarT, BeaconBlockT, GenesisT,
 		SlotDataT, StatusEventT, ValidatorUpdatesT,
 	]()...)
-=======
-	components = append(components,
-		ProvideNodeAPIServer[LoggerT],
-		ProvideNodeAPIEngine,
-		ProvideNodeAPIBackend,
-	)
-	components = append(components, DefaultNodeAPIHandlers()...)
-	components = append(components, DefaultBrokerProviders()...)
->>>>>>> 3ecaa1f3
 	return components
 }