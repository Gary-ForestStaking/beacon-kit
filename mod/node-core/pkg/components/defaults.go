--- conflicted
+++ resolved
@@ -35,12 +35,9 @@
 		ProvideBlobProcessor[*types.BeaconBlockBody],
 		ProvideBlobProofVerifier,
 		ProvideChainService,
-<<<<<<< HEAD
 		ProvideCLSyncFeed[bool],
 		ProvideCLSyncService[ethereum.Subscription],
-=======
 		ProvideChainSpec,
->>>>>>> ef2f8d91
 		ProvideConfig,
 		ProvideDBManager,
 		ProvideDepositPruner,
