--- conflicted
+++ resolved
@@ -47,38 +47,28 @@
 	if err != nil {
 		return nil, err
 	}
-<<<<<<< HEAD
 
 	root, err := h.backend.BlockRootAtSlot(slot)
 	if err != nil {
 		return nil, err
 	}
 
-	return types.Wrap(&beacontypes.BlockHeaderResponse[BeaconBlockHeaderT]{
-		Root:      root,
-		Canonical: true,
-		Header: &beacontypes.BlockHeader[BeaconBlockHeaderT]{
-			Message:   header,
-			Signature: crypto.BLSSignature{}, // TODO: implement
-=======
 	return beacontypes.ValidatorResponse{
 		ExecutionOptimistic: false, // stubbed
 		Finalized:           false, // stubbed
 		Data: &beacontypes.BlockHeaderResponse[BeaconBlockHeaderT]{
-			Root:      header.GetBodyRoot(),
+			Root:      root,
 			Canonical: true,
 			Header: &beacontypes.BlockHeader[BeaconBlockHeaderT]{
 				Message:   header,
-				Signature: bytes.B48{}, // TODO: implement
+				Signature: bcrypto.BLSSignature{}, // TODO: implement
 			},
->>>>>>> a1d38340
 		},
 	}, nil
 }
 
 func (h *Handler[
-<<<<<<< HEAD
-	BeaconBlockHeaderT, ContextT, _, _,
+	BeaconBlockHeaderT, ContextT, _, _, _,
 ]) determineSlot(req *beacontypes.GetBlockHeadersRequest) (math.Slot, error) {
 	var parentRoot common.Root
 	switch {
@@ -137,10 +127,7 @@
 }
 
 func (h *Handler[
-	BeaconBlockHeaderT, ContextT, _, _,
-=======
 	BeaconBlockHeaderT, ContextT, _, _, _,
->>>>>>> a1d38340
 ]) GetBlockHeaderByID(c ContextT) (any, error) {
 	req, err := utils.BindAndValidate[beacontypes.GetBlockHeaderRequest](
 		c, h.Logger(),
@@ -156,30 +143,21 @@
 	if err != nil {
 		return nil, err
 	}
-<<<<<<< HEAD
 
 	root, err := h.backend.BlockRootAtSlot(slot)
 	if err != nil {
 		return nil, err
 	}
-	return types.Wrap(&beacontypes.BlockHeaderResponse[BeaconBlockHeaderT]{
-		Root:      root, // This is root hash of entire beacon block.
-		Canonical: true,
-		Header: &beacontypes.BlockHeader[BeaconBlockHeaderT]{
-			Message:   header,
-			Signature: crypto.BLSSignature{}, // TODO: implement
-=======
 	return beacontypes.ValidatorResponse{
 		ExecutionOptimistic: false, // stubbed
 		Finalized:           false, // stubbed
 		Data: &beacontypes.BlockHeaderResponse[BeaconBlockHeaderT]{
-			Root:      header.GetBodyRoot(),
+			Root:      root, // This is root hash of entire beacon block.
 			Canonical: true,
 			Header: &beacontypes.BlockHeader[BeaconBlockHeaderT]{
 				Message:   header,
-				Signature: bytes.B48{}, // TODO: implement
+				Signature: crypto.BLSSignature{}, // TODO: implement
 			},
->>>>>>> a1d38340
 		},
 	}, nil
 }