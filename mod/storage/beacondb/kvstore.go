// SPDX-License-Identifier: MIT
//
// Copyright (c) 2024 Berachain Foundation
//
// Permission is hereby granted, free of charge, to any person
// obtaining a copy of this software and associated documentation
// files (the "Software"), to deal in the Software without
// restriction, including without limitation the rights to use,
// copy, modify, merge, publish, distribute, sublicense, and/or sell
// copies of the Software, and to permit persons to whom the
// Software is furnished to do so, subject to the following
// conditions:
//
// The above copyright notice and this permission notice shall be
// included in all copies or substantial portions of the Software.
//
// THE SOFTWARE IS PROVIDED "AS IS", WITHOUT WARRANTY OF ANY KIND,
// EXPRESS OR IMPLIED, INCLUDING BUT NOT LIMITED TO THE WARRANTIES
// OF MERCHANTABILITY, FITNESS FOR A PARTICULAR PURPOSE AND
// NONINFRINGEMENT. IN NO EVENT SHALL THE AUTHORS OR COPYRIGHT
// HOLDERS BE LIABLE FOR ANY CLAIM, DAMAGES OR OTHER LIABILITY,
// WHETHER IN AN ACTION OF CONTRACT, TORT OR OTHERWISE, ARISING
// FROM, OUT OF OR IN CONNECTION WITH THE SOFTWARE OR THE USE OR
// OTHER DEALINGS IN THE SOFTWARE.

package beacondb

import (
	"context"

	sdkcollections "cosmossdk.io/collections"
	"cosmossdk.io/core/store"
	"github.com/berachain/beacon-kit/mod/primitives"
	"github.com/berachain/beacon-kit/mod/primitives/math"
	"github.com/berachain/beacon-kit/mod/storage/beacondb/collections/encoding"
	"github.com/berachain/beacon-kit/mod/storage/beacondb/index"
	"github.com/berachain/beacon-kit/mod/storage/beacondb/keys"
	sdk "github.com/cosmos/cosmos-sdk/types"
)

// SSZMarshallable is an interface that combines the ssz.Marshaler and
// ssz.Unmarshaler interfaces.
type SSZMarshallable interface {
	// MarshalSSZTo marshals the object into the provided byte slice and returns
	// it along with any error.
	MarshalSSZTo([]byte) ([]byte, error)
	// MarshalSSZ marshals the object into a new byte slice and returns it along
	// with any error.
	MarshalSSZ() ([]byte, error)
	// UnmarshalSSZ unmarshals the object from the provided byte slice and
	// returns an error if the unmarshaling fails.
	UnmarshalSSZ([]byte) error
	// SizeSSZ returns the size in bytes that the object would take when
	// marshaled.
	SizeSSZ() int
}

type Validator interface {
	SSZMarshallable
	GetPubkey() primitives.BLSPubkey
	GetEffectiveBalance() math.Gwei
	IsActive(math.Epoch) bool
}

// KVStore is a wrapper around an sdk.Context
// that provides access to all beacon related data.
type KVStore[
	ForkT SSZMarshallable,
	BeaconBlockHeaderT SSZMarshallable,
	ExecutionPayloadT SSZMarshallable,
	Eth1DataT SSZMarshallable,
	ValidatorT Validator,
] struct {
	ctx   context.Context
	write func()

	// Versioning
	// genesisValidatorsRoot is the root of the genesis validators.
	genesisValidatorsRoot sdkcollections.Item[[32]byte]
	// slot is the current slot.
	slot sdkcollections.Item[uint64]
	// fork is the current fork
	fork sdkcollections.Item[ForkT]

	// History
	// latestBlockHeader stores the latest beacon block header.
	latestBlockHeader sdkcollections.Item[BeaconBlockHeaderT]
	// blockRoots stores the block roots for the current epoch.
	blockRoots sdkcollections.Map[uint64, [32]byte]
	// stateRoots stores the state roots for the current epoch.
	stateRoots sdkcollections.Map[uint64, [32]byte]

<<<<<<< HEAD
	// eth1Data stores the latest eth1 data.
	eth1Data sdkcollections.Item[*primitives.Eth1Data]

	// eth1BlockHash stores the block hash of the latest eth1 block.
	eth1BlockHash sdkcollections.Item[[32]byte]
=======
	// Eth1
	// latestExecutionPayload stores the latest execution payload.

	latestExecutionPayload sdkcollections.Item[ExecutionPayloadT]
>>>>>>> 059c3f25

	// eth1Data stores the latest eth1 data.
	eth1Data sdkcollections.Item[Eth1DataT]
	// eth1DepositIndex is the index of the latest eth1 deposit.
	eth1DepositIndex sdkcollections.Item[uint64]

	// Registry
	// validatorIndex provides the next available index for a new validator.
	validatorIndex sdkcollections.Sequence
	// validators stores the list of validators.
	validators *sdkcollections.IndexedMap[
		uint64, ValidatorT, index.ValidatorsIndex[ValidatorT],
	]
	// balances stores the list of balances.
	balances sdkcollections.Map[uint64, uint64]

	// nextWithdrawalIndex stores the next global withdrawal index.
	nextWithdrawalIndex sdkcollections.Item[uint64]

	// nextWithdrawalValidatorIndex stores the next withdrawal validator index
	// for each validator.
	nextWithdrawalValidatorIndex sdkcollections.Item[uint64]

	// Randomness
	// randaoMix stores the randao mix for the current epoch.
	randaoMix sdkcollections.Map[uint64, [32]byte]

	// Slashings
	// slashings stores the slashings for the current epoch.
	slashings sdkcollections.Map[uint64, uint64]
	// totalSlashing stores the total slashing in the vector range.
	totalSlashing sdkcollections.Item[uint64]
}

// Store creates a new instance of Store.
//
//nolint:funlen // its not overly complex.
func New[
	ForkT SSZMarshallable,
	BeaconBlockHeaderT SSZMarshallable,
	ExecutionPayloadT SSZMarshallable,
	Eth1DataT SSZMarshallable,
	ValidatorT Validator,
](
	kss store.KVStoreService,
	executionPayloadFactory func() ExecutionPayloadT,
) *KVStore[
	ForkT, BeaconBlockHeaderT, ExecutionPayloadT, Eth1DataT, ValidatorT,
] {
	schemaBuilder := sdkcollections.NewSchemaBuilder(kss)
	return &KVStore[
		ForkT, BeaconBlockHeaderT,
		ExecutionPayloadT, Eth1DataT, ValidatorT,
	]{
		ctx: nil,
		genesisValidatorsRoot: sdkcollections.NewItem[[32]byte](
			schemaBuilder,
			sdkcollections.NewPrefix(keys.GenesisValidatorsRootPrefix),
			keys.GenesisValidatorsRootPrefix,
			encoding.Bytes32ValueCodec{},
		),
		slot: sdkcollections.NewItem[uint64](
			schemaBuilder,
			sdkcollections.NewPrefix(keys.SlotPrefix),
			keys.SlotPrefix,
			sdkcollections.Uint64Value,
		),
		fork: sdkcollections.NewItem[ForkT](
			schemaBuilder,
			sdkcollections.NewPrefix(keys.ForkPrefix),
			keys.ForkPrefix,
			encoding.SSZValueCodec[ForkT]{},
		),
		blockRoots: sdkcollections.NewMap[uint64, [32]byte](
			schemaBuilder,
			sdkcollections.NewPrefix(keys.BlockRootsPrefix),
			keys.BlockRootsPrefix,
			sdkcollections.Uint64Key,
			encoding.Bytes32ValueCodec{},
		),
		stateRoots: sdkcollections.NewMap[uint64, [32]byte](
			schemaBuilder,
			sdkcollections.NewPrefix(keys.StateRootsPrefix),
			keys.StateRootsPrefix,
			sdkcollections.Uint64Key,
			encoding.Bytes32ValueCodec{},
		),

		latestExecutionPayload: sdkcollections.NewItem[ExecutionPayloadT](
			schemaBuilder,
			sdkcollections.NewPrefix(keys.LatestExecutionPayloadPrefix),
			keys.LatestExecutionPayloadPrefix,
			encoding.SSZInterfaceCodec[ExecutionPayloadT]{
				Factory: executionPayloadFactory,
			},
		),
		eth1Data: sdkcollections.NewItem[Eth1DataT](
			schemaBuilder,
			sdkcollections.NewPrefix(keys.Eth1DataPrefix),
			keys.Eth1DataPrefix,
			encoding.SSZValueCodec[Eth1DataT]{},
		),
		eth1Data: sdkcollections.NewItem[*primitives.Eth1Data](
			schemaBuilder,
			sdkcollections.NewPrefix(keys.Eth1DataPrefix),
			keys.Eth1DataPrefix,
			encoding.SSZValueCodec[*primitives.Eth1Data]{},
		),
		eth1DepositIndex: sdkcollections.NewItem[uint64](
			schemaBuilder,
			sdkcollections.NewPrefix(keys.Eth1DepositIndexPrefix),
			keys.Eth1DepositIndexPrefix,
			sdkcollections.Uint64Value,
		),
		validatorIndex: sdkcollections.NewSequence(
			schemaBuilder,
			sdkcollections.NewPrefix(keys.ValidatorIndexPrefix),
			keys.ValidatorIndexPrefix,
		),
		validators: sdkcollections.NewIndexedMap[
			uint64, ValidatorT,
		](
			schemaBuilder,
			sdkcollections.NewPrefix(keys.ValidatorByIndexPrefix),
			keys.ValidatorByIndexPrefix,
			sdkcollections.Uint64Key,
			encoding.SSZValueCodec[ValidatorT]{},
			index.NewValidatorsIndex[ValidatorT](schemaBuilder),
		),
		balances: sdkcollections.NewMap[uint64, uint64](
			schemaBuilder,
			sdkcollections.NewPrefix(keys.BalancesPrefix),
			keys.BalancesPrefix,
			sdkcollections.Uint64Key,
			sdkcollections.Uint64Value,
		),
		randaoMix: sdkcollections.NewMap[uint64, [32]byte](
			schemaBuilder,
			sdkcollections.NewPrefix(keys.RandaoMixPrefix),
			keys.RandaoMixPrefix,
			sdkcollections.Uint64Key,
			encoding.Bytes32ValueCodec{},
		),
		slashings: sdkcollections.NewMap[uint64, uint64](
			schemaBuilder,
			sdkcollections.NewPrefix(keys.SlashingsPrefix),
			keys.SlashingsPrefix,
			sdkcollections.Uint64Key,
			sdkcollections.Uint64Value,
		),
		nextWithdrawalIndex: sdkcollections.NewItem[uint64](
			schemaBuilder,
			sdkcollections.NewPrefix(keys.NextWithdrawalIndexPrefix),
			keys.NextWithdrawalIndexPrefix,
			sdkcollections.Uint64Value,
		),
		nextWithdrawalValidatorIndex: sdkcollections.NewItem[uint64](
			schemaBuilder,
			sdkcollections.NewPrefix(keys.NextWithdrawalValidatorIndexPrefix),
			keys.NextWithdrawalValidatorIndexPrefix,
			sdkcollections.Uint64Value,
		),

		totalSlashing: sdkcollections.NewItem[uint64](
			schemaBuilder,
			sdkcollections.NewPrefix(keys.TotalSlashingPrefix),
			keys.TotalSlashingPrefix,
			sdkcollections.Uint64Value,
		),

		latestBlockHeader: sdkcollections.NewItem[BeaconBlockHeaderT](
			schemaBuilder,
			sdkcollections.NewPrefix(keys.LatestBeaconBlockHeaderPrefix),
			keys.LatestBeaconBlockHeaderPrefix,
			encoding.SSZValueCodec[BeaconBlockHeaderT]{},
		),
	}
}

// Copy returns a copy of the Store.
func (kv *KVStore[
	ForkT, BeaconBlockHeaderT, ExecutionPayloadT, Eth1DataT, ValidatorT,
]) Copy() *KVStore[
	ForkT, BeaconBlockHeaderT, ExecutionPayloadT, Eth1DataT, ValidatorT,
] {
	// TODO: Decouple the KVStore type from the Cosmos-SDK.
	cctx, write := sdk.UnwrapSDKContext(kv.ctx).CacheContext()
	ss := kv.WithContext(cctx)
	ss.write = write
	return ss
}

// Context returns the context of the Store.
func (kv *KVStore[
	ForkT, BeaconBlockHeaderT, ExecutionPayloadT, Eth1DataT, ValidatorT,
]) Context() context.Context {
	return kv.ctx
}

// WithContext returns a copy of the Store with the given context.
func (kv *KVStore[
	ForkT, BeaconBlockHeaderT, ExecutionPayloadT, Eth1DataT, ValidatorT,
]) WithContext(
	ctx context.Context,
) *KVStore[
	ForkT, BeaconBlockHeaderT, ExecutionPayloadT, Eth1DataT, ValidatorT,
] {
	cpy := *kv
	cpy.ctx = ctx
	return &cpy
}

// Save saves the Store.
func (kv *KVStore[
	ForkT, BeaconBlockHeaderT, ExecutionPayloadT, Eth1DataT, ValidatorT,
]) Save() {
	if kv.write != nil {
		kv.write()
	}
}<|MERGE_RESOLUTION|>--- conflicted
+++ resolved
@@ -90,19 +90,9 @@
 	// stateRoots stores the state roots for the current epoch.
 	stateRoots sdkcollections.Map[uint64, [32]byte]
 
-<<<<<<< HEAD
-	// eth1Data stores the latest eth1 data.
-	eth1Data sdkcollections.Item[*primitives.Eth1Data]
-
-	// eth1BlockHash stores the block hash of the latest eth1 block.
-	eth1BlockHash sdkcollections.Item[[32]byte]
-=======
 	// Eth1
 	// latestExecutionPayload stores the latest execution payload.
-
 	latestExecutionPayload sdkcollections.Item[ExecutionPayloadT]
->>>>>>> 059c3f25
-
 	// eth1Data stores the latest eth1 data.
 	eth1Data sdkcollections.Item[Eth1DataT]
 	// eth1DepositIndex is the index of the latest eth1 deposit.
@@ -189,7 +179,6 @@
 			sdkcollections.Uint64Key,
 			encoding.Bytes32ValueCodec{},
 		),
-
 		latestExecutionPayload: sdkcollections.NewItem[ExecutionPayloadT](
 			schemaBuilder,
 			sdkcollections.NewPrefix(keys.LatestExecutionPayloadPrefix),
@@ -203,12 +192,6 @@
 			sdkcollections.NewPrefix(keys.Eth1DataPrefix),
 			keys.Eth1DataPrefix,
 			encoding.SSZValueCodec[Eth1DataT]{},
-		),
-		eth1Data: sdkcollections.NewItem[*primitives.Eth1Data](
-			schemaBuilder,
-			sdkcollections.NewPrefix(keys.Eth1DataPrefix),
-			keys.Eth1DataPrefix,
-			encoding.SSZValueCodec[*primitives.Eth1Data]{},
 		),
 		eth1DepositIndex: sdkcollections.NewItem[uint64](
 			schemaBuilder,
