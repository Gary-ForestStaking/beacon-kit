// SPDX-License-Identifier: BUSL-1.1
//
// Copyright (C) 2024, Berachain Foundation. All rights reserved.
// Use of this software is governed by the Business Source License included
// in the LICENSE file of this repository and at www.mariadb.com/bsl11.
//
// ANY USE OF THE LICENSED WORK IN VIOLATION OF THIS LICENSE WILL AUTOMATICALLY
// TERMINATE YOUR RIGHTS UNDER THIS LICENSE FOR THE CURRENT AND ALL OTHER
// VERSIONS OF THE LICENSED WORK.
//
// THIS LICENSE DOES NOT GRANT YOU ANY RIGHT IN ANY TRADEMARK OR LOGO OF
// LICENSOR OR ITS AFFILIATES (PROVIDED THAT YOU MAY USE A TRADEMARK OR LOGO OF
// LICENSOR AS EXPRESSLY REQUIRED BY THIS LICENSE).
//
// TO THE EXTENT PERMITTED BY APPLICABLE LAW, THE LICENSED WORK IS PROVIDED ON
// AN “AS IS” BASIS. LICENSOR HEREBY DISCLAIMS ALL WARRANTIES AND CONDITIONS,
// EXPRESS OR IMPLIED, INCLUDING (WITHOUT LIMITATION) WARRANTIES OF
// MERCHANTABILITY, FITNESS FOR A PARTICULAR PURPOSE, NON-INFRINGEMENT, AND
// TITLE.

package blockstore

import (
	asynctypes "github.com/berachain/beacon-kit/mod/async/pkg/types"
	"github.com/berachain/beacon-kit/mod/primitives/pkg/constraints"
	"github.com/berachain/beacon-kit/mod/primitives/pkg/math"
)

// BeaconBlock is a generic interface for a beacon block.
type BeaconBlock interface {
<<<<<<< HEAD
	constraints.SSZMarshallableDynamic
=======
	constraints.SSZMarshaler
>>>>>>> c651574f
	// GetSlot returns the slot of the block.
	GetSlot() math.U64
}

// BlockStore is a generic interface for a block store.
type BlockStore[BeaconBlockT BeaconBlock] interface {
	// Set sets a block at a given index.
	Set(index uint64, blk BeaconBlockT) error
}

// Event is an interface for block events.
type Event[BeaconBlockT BeaconBlock] interface {
	// Type returns the type of the event.
	Type() asynctypes.EventID
	// Is returns true if the event is of the given type.
	Is(asynctypes.EventID) bool
	// Data returns the data of the event.
	Data() BeaconBlockT
}

// EventFeed is a generic interface for sending events.
type EventFeed[EventT any] interface {
	// Subscribe returns a channel that will receive events.
	Subscribe() (chan EventT, error)
}<|MERGE_RESOLUTION|>--- conflicted
+++ resolved
@@ -28,11 +28,7 @@
 
 // BeaconBlock is a generic interface for a beacon block.
 type BeaconBlock interface {
-<<<<<<< HEAD
-	constraints.SSZMarshallableDynamic
-=======
 	constraints.SSZMarshaler
->>>>>>> c651574f
 	// GetSlot returns the slot of the block.
 	GetSlot() math.U64
 }
