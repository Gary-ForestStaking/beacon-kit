// SPDX-License-Identifier: BUSL-1.1
//
// Copyright (C) 2024, Berachain Foundation. All rights reserved.
// Use of this software is governed by the Business Source License included
// in the LICENSE file of this repository and at www.mariadb.com/bsl11.
//
// ANY USE OF THE LICENSED WORK IN VIOLATION OF THIS LICENSE WILL AUTOMATICALLY
// TERMINATE YOUR RIGHTS UNDER THIS LICENSE FOR THE CURRENT AND ALL OTHER
// VERSIONS OF THE LICENSED WORK.
//
// THIS LICENSE DOES NOT GRANT YOU ANY RIGHT IN ANY TRADEMARK OR LOGO OF
// LICENSOR OR ITS AFFILIATES (PROVIDED THAT YOU MAY USE A TRADEMARK OR LOGO OF
// LICENSOR AS EXPRESSLY REQUIRED BY THIS LICENSE).
//
// TO THE EXTENT PERMITTED BY APPLICABLE LAW, THE LICENSED WORK IS PROVIDED ON
// AN “AS IS” BASIS. LICENSOR HEREBY DISCLAIMS ALL WARRANTIES AND CONDITIONS,
// EXPRESS OR IMPLIED, INCLUDING (WITHOUT LIMITATION) WARRANTIES OF
// MERCHANTABILITY, FITNESS FOR A PARTICULAR PURPOSE, NON-INFRINGEMENT, AND
// TITLE.

package blockchain

import (
	"context"
	"sync"

	asynctypes "github.com/berachain/beacon-kit/mod/async/pkg/types"
	"github.com/berachain/beacon-kit/mod/log"
	"github.com/berachain/beacon-kit/mod/primitives/pkg/async"
	"github.com/berachain/beacon-kit/mod/primitives/pkg/common"
	"github.com/berachain/beacon-kit/mod/primitives/pkg/transition"
)

// Service is the blockchain service.
type Service[
	AvailabilityStoreT AvailabilityStore[BeaconBlockBodyT],
	ConsensusBlockT ConsensusBlock[BeaconBlockT],
	BeaconBlockT BeaconBlock[BeaconBlockBodyT],
	BeaconBlockBodyT BeaconBlockBody[ExecutionPayloadT],
	BeaconBlockHeaderT BeaconBlockHeader,
	BeaconStateT ReadOnlyBeaconState[
		BeaconStateT, BeaconBlockHeaderT, ExecutionPayloadHeaderT,
	],
	DepositT any,
	ExecutionPayloadT ExecutionPayload,
	ExecutionPayloadHeaderT ExecutionPayloadHeader,
	GenesisT Genesis[DepositT, ExecutionPayloadHeaderT],
	PayloadAttributesT PayloadAttributes,
] struct {
	// storageBackend represents the backend storage for beacon states and
	// associated sidecars.
	storageBackend StorageBackend[
		AvailabilityStoreT,
		BeaconStateT,
	]
	// logger is used for logging messages in the service.
	logger log.Logger
	// chainSpec holds the chain specifications.
	chainSpec common.ChainSpec
	// dispatcher is the dispatcher for the service.
	dispatcher asynctypes.Dispatcher
	// executionEngine is the execution engine responsible for processing
	//
	// execution payloads.
	executionEngine ExecutionEngine[PayloadAttributesT]
	// localBuilder is a local builder for constructing new beacon states.
	localBuilder LocalBuilder[BeaconStateT]
	// stateProcessor is the state processor for beacon blocks and states.
	stateProcessor StateProcessor[
		BeaconBlockT,
		BeaconStateT,
		*transition.Context,
		DepositT,
		ExecutionPayloadHeaderT,
	]
	// metrics is the metrics for the service.
	metrics *chainMetrics
	// optimisticPayloadBuilds is a flag used when the optimistic payload
	// builder is enabled.
	optimisticPayloadBuilds bool
	// forceStartupSyncOnce is used to force a sync of the startup head.
	forceStartupSyncOnce *sync.Once

	// blobFinalized is used to verify blob sidecar availability upon
	// block finalization
	blobFinalized chan struct{}

	// subBlobFinalized is a channel holding BlobSidecarsFinalized events.
	subBlobFinalized chan async.Event[struct{}]
	// subFinalBlkReceived is a channel holding FinalBeaconBlockReceived events.
	subFinalBlkReceived chan async.Event[ConsensusBlockT]
	// subBlockReceived is a channel holding BeaconBlockReceived events.
	subBlockReceived chan async.Event[ConsensusBlockT]
	// subGenDataReceived is a channel holding GenesisDataReceived events.
	subGenDataReceived chan async.Event[GenesisT]
}

// NewService creates a new validator service.
func NewService[
	AvailabilityStoreT AvailabilityStore[BeaconBlockBodyT],
	ConsensusBlockT ConsensusBlock[BeaconBlockT],
	BeaconBlockT BeaconBlock[BeaconBlockBodyT],
	BeaconBlockBodyT BeaconBlockBody[ExecutionPayloadT],
	BeaconBlockHeaderT BeaconBlockHeader,
	BeaconStateT ReadOnlyBeaconState[
		BeaconStateT, BeaconBlockHeaderT,
		ExecutionPayloadHeaderT,
	],
	DepositT any,
	ExecutionPayloadT ExecutionPayload,
	ExecutionPayloadHeaderT ExecutionPayloadHeader,
	GenesisT Genesis[DepositT, ExecutionPayloadHeaderT],
	PayloadAttributesT PayloadAttributes,
](
	storageBackend StorageBackend[
		AvailabilityStoreT,
		BeaconStateT,
	],
	logger log.Logger,
	chainSpec common.ChainSpec,
	dispatcher asynctypes.Dispatcher,
	executionEngine ExecutionEngine[PayloadAttributesT],
	localBuilder LocalBuilder[BeaconStateT],
	stateProcessor StateProcessor[
		BeaconBlockT,
		BeaconStateT,
		*transition.Context,
		DepositT,
		ExecutionPayloadHeaderT,
	],
	telemetrySink TelemetrySink,
	optimisticPayloadBuilds bool,
) *Service[
	AvailabilityStoreT,
	ConsensusBlockT, BeaconBlockT, BeaconBlockBodyT, BeaconBlockHeaderT,
	BeaconStateT, DepositT, ExecutionPayloadT, ExecutionPayloadHeaderT,
	GenesisT, PayloadAttributesT,
] {
	return &Service[
		AvailabilityStoreT,
		ConsensusBlockT, BeaconBlockT, BeaconBlockBodyT, BeaconBlockHeaderT,
		BeaconStateT, DepositT, ExecutionPayloadT, ExecutionPayloadHeaderT,
		GenesisT, PayloadAttributesT,
	]{
		storageBackend:          storageBackend,
		logger:                  logger,
		chainSpec:               chainSpec,
		dispatcher:              dispatcher,
		executionEngine:         executionEngine,
		localBuilder:            localBuilder,
		stateProcessor:          stateProcessor,
		metrics:                 newChainMetrics(telemetrySink),
		optimisticPayloadBuilds: optimisticPayloadBuilds,
		forceStartupSyncOnce:    new(sync.Once),
<<<<<<< HEAD
		blobFinalized:           make(chan struct{}),
		subBlobFinalized:        make(chan async.Event[struct{}]),
		subFinalBlkReceived:     make(chan async.Event[BeaconBlockT]),
		subBlockReceived:        make(chan async.Event[BeaconBlockT]),
=======
		subFinalBlkReceived:     make(chan async.Event[ConsensusBlockT]),
		subBlockReceived:        make(chan async.Event[ConsensusBlockT]),
>>>>>>> 39cd3508
		subGenDataReceived:      make(chan async.Event[GenesisT]),
	}
}

// Name returns the name of the service.
func (s *Service[
	_, _, _, _, _, _, _, _, _, _, _,
]) Name() string {
	return "blockchain"
}

// Start subscribes the Blockchain service to GenesisDataReceived,
// BeaconBlockReceived, and FinalBeaconBlockReceived events, and begins
// the main event loop to handle them accordingly.
func (s *Service[
	_, _, _, _, _, _, _, _, _, _, _,
]) Start(ctx context.Context) error {
	if err := s.dispatcher.Subscribe(
		async.GenesisDataReceived, s.subGenDataReceived,
	); err != nil {
		return err
	}

	if err := s.dispatcher.Subscribe(
		async.BeaconBlockReceived, s.subBlockReceived,
	); err != nil {
		return err
	}

	if err := s.dispatcher.Subscribe(
		async.FinalBeaconBlockReceived, s.subFinalBlkReceived,
	); err != nil {
		return err
	}

	if err := s.dispatcher.Subscribe(
		async.BlobSidecarsFinalized, s.subBlobFinalized,
	); err != nil {
		return err
	}

	// start the main event loop to listen and handle events.
	go s.eventLoop(ctx)
	return nil
}

// eventLoop listens for events and handles them accordingly.
func (s *Service[
	_, _, _, _, _, _, _, _, _, _, _,
]) eventLoop(ctx context.Context) {
	for {
		select {
		case <-ctx.Done():
			return
		case event := <-s.subGenDataReceived:
			s.handleGenDataReceived(event)
		case event := <-s.subBlockReceived:
			s.handleBeaconBlockReceived(event)
		case event := <-s.subFinalBlkReceived:
			s.handleBeaconBlockFinalization(event)
		case event := <-s.subBlobFinalized:
			s.blobFinalized <- event.Data()
		}
	}
}

/* -------------------------------------------------------------------------- */
/*                                Event Handlers                              */
/* -------------------------------------------------------------------------- */

// handleGenDataReceived processes the genesis data received and emits a
// GenesisDataProcessed event containing the resulting validator updates.
func (s *Service[
	_, _, _, _, _, _, _, _, _, GenesisT, _,
]) handleGenDataReceived(msg async.Event[GenesisT]) {
	var (
		valUpdates transition.ValidatorUpdates
		genesisErr error
	)
	if msg.Error() != nil {
		s.logger.Error("Error processing genesis data", "error", msg.Error())
	}

	// Process the genesis data.
	valUpdates, genesisErr = s.ProcessGenesisData(msg.Context(), msg.Data())
	if genesisErr != nil {
		s.logger.Error("Failed to process genesis data", "error", genesisErr)
	}

	// Emit the event containing the validator updates.
	if err := s.dispatcher.Publish(
		async.NewEvent(
			msg.Context(),
			async.GenesisDataProcessed,
			valUpdates,
			genesisErr,
		),
	); err != nil {
		s.logger.Error(
			"Failed to emit event in process genesis data",
			"error", err,
		)
		panic(err)
	}
}

// handleBeaconBlockReceived emits a BeaconBlockVerified event with the error
// result from VerifyIncomingBlock.
func (s *Service[
	_, ConsensusBlockT, _, _, _, _, _, _, _, _, _,
]) handleBeaconBlockReceived(
	msg async.Event[ConsensusBlockT],
) {
	// If the block is nil, exit early.
	if msg.Error() != nil {
		s.logger.Error("Error processing beacon block", "error", msg.Error())
		return
	}

	// emit a BeaconBlockVerified event with
	// the error result from VerifyIncomingBlock
	if err := s.dispatcher.Publish(
		async.NewEvent(
			msg.Context(),
			async.BeaconBlockVerified,
			msg.Data().GetBeaconBlock(),
			s.VerifyIncomingBlock(msg.Context(), msg.Data()),
		),
	); err != nil {
		s.logger.Error(
			"Failed to emit event in verify beacon block",
			"error", err,
		)
	}
}

// handleBeaconBlockFinalization processes the finalized beacon block and emits
// a FinalValidatorUpdatesProcessed event containing the resulting validator
// updates.
func (s *Service[
	_, ConsensusBlockT, _, _, _, _, _, _, _, _, _,
]) handleBeaconBlockFinalization(
	msg async.Event[ConsensusBlockT],
) {
	var (
		valUpdates  transition.ValidatorUpdates
		finalizeErr error
	)
	// If there's an error in the event, log it and return
	if msg.Error() != nil {
		s.logger.Error("Error verifying beacon block", "error", msg.Error())
		return
	}

	// process the verified block and get the validator updates
	valUpdates, finalizeErr = s.ProcessBeaconBlock(msg.Context(), msg.Data())
	if finalizeErr != nil {
		s.logger.Error("Failed to process verified beacon block",
			"error", finalizeErr,
		)
	}

	// Emit the event containing the validator updates.
	if err := s.dispatcher.Publish(
		async.NewEvent(
			msg.Context(),
			async.FinalValidatorUpdatesProcessed,
			valUpdates,
			finalizeErr,
		),
	); err != nil {
		s.logger.Error(
			"Failed to emit event in finalize beacon block",
			"error", err,
		)
	}
}

// Given the block blk, ready for finalization, verifyFinalBlobAvailability
// waits for its blob sidecar to be available and verify it.
func (s *Service[
	_, BeaconBlockT, _, _, _, _, _, _, _, _,
]) verifyFinalBlobAvailability(ctx context.Context, blk BeaconBlockT) error {
	// wait for blob sidecar to be finalized
	select {
	case <-s.blobFinalized:
		// Proceed with verification
	case <-ctx.Done():
		return ctx.Err()
	}

	// If the blobs needed to process the block are not available, we
	// return an error. It is safe to use the slot off of the beacon block
	// since it has been verified as correct already.
	if !s.storageBackend.AvailabilityStore().IsDataAvailable(
		ctx, blk.GetSlot(), blk.GetBody(),
	) {
		return ErrDataNotAvailable
	}
	return nil
}<|MERGE_RESOLUTION|>--- conflicted
+++ resolved
@@ -152,15 +152,10 @@
 		metrics:                 newChainMetrics(telemetrySink),
 		optimisticPayloadBuilds: optimisticPayloadBuilds,
 		forceStartupSyncOnce:    new(sync.Once),
-<<<<<<< HEAD
 		blobFinalized:           make(chan struct{}),
 		subBlobFinalized:        make(chan async.Event[struct{}]),
-		subFinalBlkReceived:     make(chan async.Event[BeaconBlockT]),
-		subBlockReceived:        make(chan async.Event[BeaconBlockT]),
-=======
 		subFinalBlkReceived:     make(chan async.Event[ConsensusBlockT]),
 		subBlockReceived:        make(chan async.Event[ConsensusBlockT]),
->>>>>>> 39cd3508
 		subGenDataReceived:      make(chan async.Event[GenesisT]),
 	}
 }
@@ -342,7 +337,7 @@
 // Given the block blk, ready for finalization, verifyFinalBlobAvailability
 // waits for its blob sidecar to be available and verify it.
 func (s *Service[
-	_, BeaconBlockT, _, _, _, _, _, _, _, _,
+	_, _, BeaconBlockT, _, _, _, _, _, _, _, _,
 ]) verifyFinalBlobAvailability(ctx context.Context, blk BeaconBlockT) error {
 	// wait for blob sidecar to be finalized
 	select {
