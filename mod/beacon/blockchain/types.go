// SPDX-License-Identifier: MIT
//
// Copyright (c) 2024 Berachain Foundation
//
// Permission is hereby granted, free of charge, to any person
// obtaining a copy of this software and associated documentation
// files (the "Software"), to deal in the Software without
// restriction, including without limitation the rights to use,
// copy, modify, merge, publish, distribute, sublicense, and/or sell
// copies of the Software, and to permit persons to whom the
// Software is furnished to do so, subject to the following
// conditions:
//
// The above copyright notice and this permission notice shall be
// included in all copies or substantial portions of the Software.
//
// THE SOFTWARE IS PROVIDED "AS IS", WITHOUT WARRANTY OF ANY KIND,
// EXPRESS OR IMPLIED, INCLUDING BUT NOT LIMITED TO THE WARRANTIES
// OF MERCHANTABILITY, FITNESS FOR A PARTICULAR PURPOSE AND
// NONINFRINGEMENT. IN NO EVENT SHALL THE AUTHORS OR COPYRIGHT
// HOLDERS BE LIABLE FOR ANY CLAIM, DAMAGES OR OTHER LIABILITY,
// WHETHER IN AN ACTION OF CONTRACT, TORT OR OTHERWISE, ARISING
// FROM, OUT OF OR IN CONNECTION WITH THE SOFTWARE OR THE USE OR
// OTHER DEALINGS IN THE SOFTWARE.

package blockchain

import (
	"context"

	"github.com/berachain/beacon-kit/mod/consensus-types/pkg/types"
	"github.com/berachain/beacon-kit/mod/primitives"
	engineprimitives "github.com/berachain/beacon-kit/mod/primitives-engine"
	"github.com/berachain/beacon-kit/mod/primitives/pkg/common"
	"github.com/berachain/beacon-kit/mod/primitives/pkg/crypto"
	"github.com/berachain/beacon-kit/mod/primitives/pkg/math"
	ssz "github.com/ferranbt/fastssz"
)

// The AvailabilityStore interface is responsible for validating and storing
// sidecars for specific blocks, as well as verifying sidecars that have already
// been stored.
type AvailabilityStore[BeaconBlockBodyT any, BlobSidecarsT any] interface {
	// IsDataAvailable ensures that all blobs referenced in the block are
	// securely stored before it returns without an error.
	IsDataAvailable(
		context.Context, math.Slot, BeaconBlockBodyT,
	) bool
	// Persist makes sure that the sidecar remains accessible for data
	// availability checks throughout the beacon node's operation.
	Persist(math.Slot, BlobSidecarsT) error
}

// ReadOnlyBeaconState defines the interface for accessing various components of
// the
// beacon state.
type ReadOnlyBeaconState[T any] interface {
	// GetSlot retrieves the current slot of the beacon state.
	GetSlot() (math.Slot, error)

	// GetLatestExecutionPayloadHeader returns the most recent execution payload
	// header.
	GetLatestExecutionPayloadHeader() (
		engineprimitives.ExecutionPayloadHeader,
		error,
	)

	// GetEth1DepositIndex returns the index of the most recent eth1 deposit.
	GetEth1DepositIndex() (uint64, error)

	// GetLatestBlockHeader returns the most recent block header.
	GetLatestBlockHeader() (
		*types.BeaconBlockHeader,
		error,
	)

	// HashTreeRoot returns the hash tree root of the beacon state.
	HashTreeRoot() ([32]byte, error)

	// Copy creates a copy of the beacon state.
	Copy() T

	// ValidatorIndexByPubkey finds the index of a validator based on their
	// public key.
	ValidatorIndexByPubkey(crypto.BLSPubkey) (math.ValidatorIndex, error)
}

// StorageBackend defines an interface for accessing various storage components
// required by the beacon node.
type StorageBackend[
	AvailabilityStoreT AvailabilityStore[types.BeaconBlockBody, BlobSidecarsT],
	BeaconStateT any,
	BlobSidecarsT BlobSidecars,
	DepositStoreT DepositStore,
] interface {
	// AvailabilityStore returns the availability store for the given context.
	AvailabilityStore(context.Context) AvailabilityStoreT
	// StateFromContext retrieves the beacon state from the given context.
	StateFromContext(context.Context) BeaconStateT
	// DepositStore returns the deposit store for the given context.
	DepositStore(context.Context) DepositStoreT
}

// BlobVerifier is the interface for the blobs processor.
type BlobProcessor[
	AvailabilityStoreT AvailabilityStore[types.BeaconBlockBody, BlobSidecarsT],
	BlobSidecarsT any,
] interface {
	// ProcessBlobs processes the blobs and ensures they match the local state.
	ProcessBlobs(
		slot math.Slot,
		avs AvailabilityStoreT,
		sidecars BlobSidecarsT,
	) error
}

// BlobsSidecars is the interface for blobs sidecars.
type BlobSidecars interface {
	ssz.Marshaler
	ssz.Unmarshaler
	Len() int
}

// DepositContract is the ABI for the deposit contract.
type DepositContract interface {
	GetDeposits(
		ctx context.Context,
		blockNumber uint64,
	) ([]*types.Deposit, error)
}

// DepositStore defines the interface for managing deposit operations.
type DepositStore interface {
<<<<<<< HEAD
	// Prune prunes the deposit store up to the specified index.
	Prune(index uint64) error

=======
	// PruneToIndex prunes the deposit store up to the specified index.
	PruneToIndex(index uint64) error
>>>>>>> 0fa21cdb
	// EnqueueDeposits adds a list of deposits to the deposit store.
	EnqueueDeposits(deposits []*types.Deposit) error
}

// ExecutionEngine is the interface for the execution engine.
type ExecutionEngine interface {
	// GetPayload returns the payload and blobs bundle for the given slot.
	GetPayload(
		ctx context.Context,
		req *engineprimitives.GetPayloadRequest,
	) (engineprimitives.BuiltExecutionPayloadEnv, error)
	// NotifyForkchoiceUpdate notifies the execution client of a forkchoice
	// update.
	NotifyForkchoiceUpdate(
		ctx context.Context,
		req *engineprimitives.ForkchoiceUpdateRequest,
	) (*engineprimitives.PayloadID, *common.ExecutionHash, error)
	// VerifyAndNotifyNewPayload verifies the new payload and notifies the
	// execution client.
	VerifyAndNotifyNewPayload(
		ctx context.Context,
		req *engineprimitives.NewPayloadRequest[types.ExecutionPayload],
	) error
}

// LocalBuilder is the interface for the builder service.
type LocalBuilder[BeaconStateT any] interface {
	// RequestPayload requests a new payload for the given slot.
	RequestPayload(
		ctx context.Context,
		st BeaconStateT,
		slot math.Slot,
		timestamp uint64,
		parentBlockRoot primitives.Root,
		parentEth1Hash common.ExecutionHash,
	) (*engineprimitives.PayloadID, error)
}

// StateProcessor defines the interface for processing various state transitions
// in the beacon chain.
type StateProcessor[
	BeaconBlockT,
	BeaconStateT,
	BlobSidecarsT,
	ContextT any,
] interface {
	// ProcessSlot processes the state transition for a single slot.
	//
	// TODO: This eventually needs to be deprecated.
	ProcessSlot(st BeaconStateT) error
	// Transition processes the state transition for a given block.
	Transition(ctx ContextT, st BeaconStateT, blk BeaconBlockT) error
}<|MERGE_RESOLUTION|>--- conflicted
+++ resolved
@@ -131,14 +131,8 @@
 
 // DepositStore defines the interface for managing deposit operations.
 type DepositStore interface {
-<<<<<<< HEAD
 	// Prune prunes the deposit store up to the specified index.
 	Prune(index uint64) error
-
-=======
-	// PruneToIndex prunes the deposit store up to the specified index.
-	PruneToIndex(index uint64) error
->>>>>>> 0fa21cdb
 	// EnqueueDeposits adds a list of deposits to the deposit store.
 	EnqueueDeposits(deposits []*types.Deposit) error
 }
