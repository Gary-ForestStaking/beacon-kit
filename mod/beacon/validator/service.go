--- conflicted
+++ resolved
@@ -339,18 +339,6 @@
 	if err := s.verifyStateRoot(
 		ctx, stCopy, blk,
 	); err != nil {
-<<<<<<< HEAD
-		s.logger.Error(
-			"rejecting incoming block ❌",
-			"error",
-			err,
-		)
-
-		// If we reject the incoming block, we attempt to rebuild a payload for
-		// this slot.
-		return s.rebuildPayloadForRejectedBlock(
-			ctx, st, blk,
-=======
 		// TODO: this is expensive because we are not caching the
 		// previous result of HashTreeRoot().
 		localStateRoot, htrErr := st.HashTreeRoot()
@@ -366,16 +354,17 @@
 			localStateRoot,
 			"error",
 			err,
->>>>>>> 29741405
 		)
+
+		// If we reject the incoming block, we attempt to rebuild a payload for
+		// this slot.
+		return s.rebuildPayloadForRejectedBlock(
+			ctx, st, blk,
+		)
 	}
 
 	s.logger.Info(
-<<<<<<< HEAD
 		"state root verification succeeded - accepting incoming block 🏎️ ",
-=======
-		"state root verification succeeded - accepting incoming block ✅ ",
->>>>>>> 29741405
 		"state_root", blk.GetStateRoot(),
 	)
 
