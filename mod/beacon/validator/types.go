--- conflicted
+++ resolved
@@ -249,13 +249,8 @@
 ] interface {
 	// DepositStore retrieves the deposit store.
 	DepositStore() DepositStoreT
-<<<<<<< HEAD
 	// StateFromContext returns a new BeaconState initialized with a given context.
 	StateFromContext(ctx context.Context) BeaconStateT
-=======
-	// StateFromContext retrieves the beacon state from the context.
-	StateFromContext(context.Context) BeaconStateT
->>>>>>> 998c758f
 }
 
 // TelemetrySink is an interface for sending metrics to a telemetry backend.
