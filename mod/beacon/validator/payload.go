--- conflicted
+++ resolved
@@ -116,11 +116,7 @@
 // block was rejected and we need to rebuild the payload for the current slot.
 func (s *Service[
 	BeaconBlockT, BeaconBlockBodyT, BeaconStateT,
-<<<<<<< HEAD
-	BlobSidecarsT, DepositT,
-=======
-	BlobSidecarsT, DepositStoreT, ForkDataT,
->>>>>>> d049e127
+	BlobSidecarsT, DepositStoreT, ForkDataT,
 ]) handleRebuildPayloadForRejectedBlock(
 	ctx context.Context,
 	st BeaconStateT,
@@ -147,11 +143,7 @@
 // information from it.
 func (s *Service[
 	BeaconBlockT, BeaconBlockBodyT, BeaconStateT,
-<<<<<<< HEAD
-	BlobSidecarsT, DepositT,
-=======
-	BlobSidecarsT, DepositStoreT, ForkDataT,
->>>>>>> d049e127
+	BlobSidecarsT, DepositStoreT, ForkDataT,
 ]) rebuildPayloadForRejectedBlock(
 	ctx context.Context,
 	st BeaconStateT,
@@ -228,11 +220,7 @@
 // building for the next slot.
 func (s *Service[
 	BeaconBlockT, BeaconBlockBodyT, BeaconStateT,
-<<<<<<< HEAD
-	BlobSidecarsT, DepositT,
-=======
-	BlobSidecarsT, DepositStoreT, ForkDataT,
->>>>>>> d049e127
+	BlobSidecarsT, DepositStoreT, ForkDataT,
 ]) handleOptimisticPayloadBuild(
 	ctx context.Context,
 	st BeaconStateT,
@@ -252,11 +240,7 @@
 // optimisticPayloadBuild builds a payload for the next slot.
 func (s *Service[
 	BeaconBlockT, BeaconBlockBodyT, BeaconStateT,
-<<<<<<< HEAD
-	BlobSidecarsT, DepositT,
-=======
-	BlobSidecarsT, DepositStoreT, ForkDataT,
->>>>>>> d049e127
+	BlobSidecarsT, DepositStoreT, ForkDataT,
 ]) optimisticPayloadBuild(
 	ctx context.Context,
 	st BeaconStateT,
