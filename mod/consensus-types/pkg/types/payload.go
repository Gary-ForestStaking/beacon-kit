// SPDX-License-Identifier: BUSL-1.1
//
// Copyright (C) 2024, Berachain Foundation. All rights reserved.
// Use of this software is governed by the Business Source License included
// in the LICENSE file of this repository and at www.mariadb.com/bsl11.
//
// ANY USE OF THE LICENSED WORK IN VIOLATION OF THIS LICENSE WILL AUTOMATICALLY
// TERMINATE YOUR RIGHTS UNDER THIS LICENSE FOR THE CURRENT AND ALL OTHER
// VERSIONS OF THE LICENSED WORK.
//
// THIS LICENSE DOES NOT GRANT YOU ANY RIGHT IN ANY TRADEMARK OR LOGO OF
// LICENSOR OR ITS AFFILIATES (PROVIDED THAT YOU MAY USE A TRADEMARK OR LOGO OF
// LICENSOR AS EXPRESSLY REQUIRED BY THIS LICENSE).
//
// TO THE EXTENT PERMITTED BY APPLICABLE LAW, THE LICENSED WORK IS PROVIDED ON
// AN "AS IS" BASIS. LICENSOR HEREBY DISCLAIMS ALL WARRANTIES AND CONDITIONS,
// EXPRESS OR IMPLIED, INCLUDING (WITHOUT LIMITATION) WARRANTIES OF
// MERCHANTABILITY, FITNESS FOR A PARTICULAR PURPOSE, NON-INFRINGEMENT, AND
// TITLE.

package types

import (
	"math/big"

	"github.com/berachain/beacon-kit/mod/config/pkg/spec"
	engineprimitives "github.com/berachain/beacon-kit/mod/engine-primitives/pkg/engine-primitives"
	"github.com/berachain/beacon-kit/mod/errors"
	gethprimitives "github.com/berachain/beacon-kit/mod/geth-primitives"
	"github.com/berachain/beacon-kit/mod/primitives/pkg/bytes"
	"github.com/berachain/beacon-kit/mod/primitives/pkg/common"
	"github.com/berachain/beacon-kit/mod/primitives/pkg/constants"
	"github.com/berachain/beacon-kit/mod/primitives/pkg/encoding/json"
	"github.com/berachain/beacon-kit/mod/primitives/pkg/math"
	"github.com/berachain/beacon-kit/mod/primitives/pkg/version"
	"github.com/ethereum/go-ethereum/common/hexutil"
	fastssz "github.com/ferranbt/fastssz"
	"github.com/karalabe/ssz"
)

// ExecutionPayloadStaticSize is the static size of the ExecutionPayload.
const ExecutionPayloadStaticSize uint32 = 528

// ExecutionPayload represents the payload of an execution block.
type ExecutionPayload struct {
	// ParentHash is the hash of the parent block.
	ParentHash gethprimitives.ExecutionHash `json:"parentHash"`
	// FeeRecipient is the address of the fee recipient.
	FeeRecipient gethprimitives.ExecutionAddress `json:"feeRecipient"`
	// StateRoot is the root of the state trie.
	StateRoot common.Bytes32 `json:"stateRoot"`
	// ReceiptsRoot is the root of the receipts trie.
	ReceiptsRoot common.Bytes32 `json:"receiptsRoot"`
	// LogsBloom is the bloom filter for the logs.
	LogsBloom bytes.B256 `json:"logsBloom"`
	// Random is the prevRandao value.
	Random common.Bytes32 `json:"prevRandao"`
	// Number is the block number.
	Number math.U64 `json:"blockNumber"`
	// GasLimit is the gas limit for the block.
	GasLimit math.U64 `json:"gasLimit"`
	// GasUsed is the amount of gas used in the block.
	GasUsed math.U64 `json:"gasUsed"`
	// Timestamp is the timestamp of the block.
	Timestamp math.U64 `json:"timestamp"`
	// ExtraData is the extra data of the block.
	ExtraData bytes.Bytes `json:"extraData"`
	// BaseFeePerGas is the base fee per gas.
	BaseFeePerGas *math.U256 `json:"baseFeePerGas"`
	// BlockHash is the hash of the block.
	BlockHash gethprimitives.ExecutionHash `json:"blockHash"`
	// Transactions is the list of transactions in the block.
	Transactions engineprimitives.Transactions `json:"transactions"`
	// Withdrawals is the list of withdrawals in the block.
	Withdrawals []*engineprimitives.Withdrawal `json:"withdrawals"`
	// BlobGasUsed is the amount of blob gas used in the block.
	BlobGasUsed math.U64 `json:"blobGasUsed"`
	// ExcessBlobGas is the amount of excess blob gas in the block.
	ExcessBlobGas math.U64 `json:"excessBlobGas"`
}

/* -------------------------------------------------------------------------- */
/*                                     SSZ                                    */
/* -------------------------------------------------------------------------- */

// SizeSSZ returns either the static size of the object if fixed == true, or
// the total size otherwise.
func (p *ExecutionPayload) SizeSSZ(fixed bool) uint32 {
	var size = ExecutionPayloadStaticSize
	if fixed {
		return size
	}
	size += ssz.SizeDynamicBytes(p.ExtraData)
	size += ssz.SizeSliceOfDynamicBytes(p.Transactions)
	size += ssz.SizeSliceOfStaticObjects(p.Withdrawals)
	return size
}

// DefineSSZ defines how an object is encoded/decoded.
//
//nolint:mnd // todo fix.
func (p *ExecutionPayload) DefineSSZ(codec *ssz.Codec) {
	// Define the static data (fields and dynamic offsets)
	ssz.DefineStaticBytes(codec, &p.ParentHash)
	ssz.DefineStaticBytes(codec, &p.FeeRecipient)
	ssz.DefineStaticBytes(codec, &p.StateRoot)
	ssz.DefineStaticBytes(codec, &p.ReceiptsRoot)
	ssz.DefineStaticBytes(codec, &p.LogsBloom)
	ssz.DefineStaticBytes(codec, &p.Random)
	ssz.DefineUint64(codec, &p.Number)
	ssz.DefineUint64(codec, &p.GasLimit)
	ssz.DefineUint64(codec, &p.GasUsed)
	ssz.DefineUint64(codec, &p.Timestamp)
	ssz.DefineDynamicBytesOffset(codec, (*[]byte)(&p.ExtraData), 32)
	ssz.DefineUint256(codec, &p.BaseFeePerGas)
	ssz.DefineStaticBytes(codec, &p.BlockHash)
	ssz.DefineSliceOfDynamicBytesOffset(
		codec,
		(*[][]byte)(&p.Transactions),
		constants.MaxTxsPerPayload,
		constants.MaxBytesPerTx,
	)
	ssz.DefineSliceOfStaticObjectsOffset(codec, &p.Withdrawals, 16)
	ssz.DefineUint64(codec, &p.BlobGasUsed)
	ssz.DefineUint64(codec, &p.ExcessBlobGas)

	// Define the dynamic data (fields)
	ssz.DefineDynamicBytesContent(codec, (*[]byte)(&p.ExtraData), 32)
	ssz.DefineSliceOfDynamicBytesContent(
		codec,
		(*[][]byte)(&p.Transactions),
		constants.MaxTxsPerPayload,
		constants.MaxBytesPerTx,
	)
	ssz.DefineSliceOfStaticObjectsContent(codec, &p.Withdrawals, 16)
}

// MarshalSSZ serializes the ExecutionPayload object into a slice of bytes.
func (p *ExecutionPayload) MarshalSSZ() ([]byte, error) {
	buf := make([]byte, p.SizeSSZ(false))
	return buf, ssz.EncodeToBytes(buf, p)
}

// UnmarshalSSZ unmarshals the ExecutionPayload object from a source array.
func (p *ExecutionPayload) UnmarshalSSZ(bz []byte) error {
	return ssz.DecodeFromBytes(bz, p)
}

// HashTreeRoot returns the hash tree root of the ExecutionPayload.
func (p *ExecutionPayload) HashTreeRoot() common.Root {
	return ssz.HashConcurrent(p)
}

/* -------------------------------------------------------------------------- */
/*                                   FastSSZ                                  */
/* -------------------------------------------------------------------------- */

// MarshalSSZTo serializes the ExecutionPayload object into a writer.
func (p *ExecutionPayload) MarshalSSZTo(dst []byte) ([]byte, error) {
	bz, err := p.MarshalSSZ()
	if err != nil {
		return nil, err
	}
	dst = append(dst, bz...)
	return dst, nil
}

// HashTreeRootWith ssz hashes the ExecutionPayload object with a hasher.
//
//nolint:mnd // will be deprecated eventually.
func (p *ExecutionPayload) HashTreeRootWith(hh fastssz.HashWalker) error {
	indx := hh.Index()

	// Field (0) 'ParentHash'
	hh.PutBytes(p.ParentHash[:])

	// Field (1) 'FeeRecipient'
	hh.PutBytes(p.FeeRecipient[:])

	// Field (2) 'StateRoot'
	hh.PutBytes(p.StateRoot[:])

	// Field (3) 'ReceiptsRoot'
	hh.PutBytes(p.ReceiptsRoot[:])

	// Field (4) 'LogsBloom'
	hh.PutBytes(p.LogsBloom[:])

	// Field (5) 'Random'
	hh.PutBytes(p.Random[:])

	// Field (6) 'Number'
	hh.PutUint64(uint64(p.Number))

	// Field (7) 'GasLimit'
	hh.PutUint64(uint64(p.GasLimit))

	// Field (8) 'GasUsed'
	hh.PutUint64(uint64(p.GasUsed))

	// Field (9) 'Timestamp'
	hh.PutUint64(uint64(p.Timestamp))

	// Field (10) 'ExtraData'
	{
		elemIndx := hh.Index()
		byteLen := uint64(len(p.ExtraData))
		if byteLen > 32 {
			return fastssz.ErrIncorrectListSize
		}
		hh.Append(p.ExtraData)
		hh.MerkleizeWithMixin(elemIndx, byteLen, (32+31)/32)
	}

	// Field (11) 'BaseFeePerGas'
	bz, err := p.BaseFeePerGas.MarshalSSZ()
	if err != nil {
		return err
	}
	hh.PutBytes(bz)

	// Field (12) 'BlockHash'
	hh.PutBytes(p.BlockHash[:])

	// Field (13) 'Transactions'
	{
		subIndx := hh.Index()
		num := uint64(len(p.Transactions))
		if num > 1048576 {
			return fastssz.ErrIncorrectListSize
		}
		for _, elem := range p.Transactions {
			{
				elemIndx := hh.Index()
				byteLen := uint64(len(elem))
				if byteLen > 1073741824 {
					return fastssz.ErrIncorrectListSize
				}
				hh.AppendBytes32(elem)
				hh.MerkleizeWithMixin(elemIndx, byteLen, (1073741824+31)/32)
			}
		}
		hh.MerkleizeWithMixin(subIndx, num, 1048576)
	}

	// Field (14) 'Withdrawals'
	{
		subIndx := hh.Index()
		num := uint64(len(p.Withdrawals))
		if num > 16 {
			return fastssz.ErrIncorrectListSize
		}
		for _, elem := range p.Withdrawals {
			if err = elem.HashTreeRootWith(hh); err != nil {
				return err
			}
		}
		hh.MerkleizeWithMixin(subIndx, num, 16)
	}

	// Field (15) 'BlobGasUsed'
	hh.PutUint64(uint64(p.BlobGasUsed))

	// Field (16) 'ExcessBlobGas'
	hh.PutUint64(uint64(p.ExcessBlobGas))

	hh.Merkleize(indx)
	return nil
}

// GetTree ssz hashes the ExecutionPayload object.
func (p *ExecutionPayload) GetTree() (*fastssz.Node, error) {
	return fastssz.ProofTree(p)
}

/* -------------------------------------------------------------------------- */
/*                                    JSON                                    */
/* -------------------------------------------------------------------------- */

// MarshalJSON marshals as JSON.
func (p *ExecutionPayload) MarshalJSON() ([]byte, error) {
	type ExecutionPayload struct {
		ParentHash    gethprimitives.ExecutionHash    `json:"parentHash"`
		FeeRecipient  gethprimitives.ExecutionAddress `json:"feeRecipient"`
		StateRoot     bytes.B32                       `json:"stateRoot"`
		ReceiptsRoot  bytes.B32                       `json:"receiptsRoot"`
		LogsBloom     bytes.B256                      `json:"logsBloom"`
		Random        bytes.B32                       `json:"prevRandao"`
		Number        math.U64                        `json:"blockNumber"`
		GasLimit      math.U64                        `json:"gasLimit"`
		GasUsed       math.U64                        `json:"gasUsed"`
		Timestamp     math.U64                        `json:"timestamp"`
		ExtraData     bytes.Bytes                     `json:"extraData"`
<<<<<<< HEAD
		BaseFeePerGas *hexutil.Big                    `json:"baseFeePerGas"`
=======
		BaseFeePerGas *math.U256Hex                   `json:"baseFeePerGas"`
>>>>>>> d69eba78
		BlockHash     gethprimitives.ExecutionHash    `json:"blockHash"`
		Transactions  []bytes.Bytes                   `json:"transactions"`
		Withdrawals   []*engineprimitives.Withdrawal  `json:"withdrawals"`
		BlobGasUsed   math.U64                        `json:"blobGasUsed"`
		ExcessBlobGas math.U64                        `json:"excessBlobGas"`
	}
	var enc ExecutionPayload
	enc.ParentHash = p.ParentHash
	enc.FeeRecipient = p.FeeRecipient
	enc.StateRoot = p.StateRoot
	enc.ReceiptsRoot = p.ReceiptsRoot
	enc.LogsBloom = p.LogsBloom
	enc.Random = p.Random
	enc.Number = p.Number
	enc.GasLimit = p.GasLimit
	enc.GasUsed = p.GasUsed
	enc.Timestamp = p.Timestamp
	enc.ExtraData = p.ExtraData
<<<<<<< HEAD
	enc.BaseFeePerGas = (*hexutil.Big)(p.BaseFeePerGas.ToBig())
=======
	enc.BaseFeePerGas = (*math.U256Hex)(p.BaseFeePerGas)
>>>>>>> d69eba78
	enc.BlockHash = p.BlockHash
	enc.Transactions = make([]bytes.Bytes, len(p.Transactions))
	for k, v := range p.Transactions {
		enc.Transactions[k] = v
	}
	enc.Withdrawals = p.Withdrawals
	enc.BlobGasUsed = p.BlobGasUsed
	enc.ExcessBlobGas = p.ExcessBlobGas
	return json.Marshal(&enc)
}

// UnmarshalJSON unmarshals from JSON.
//
//nolint:funlen // todo fix.
func (p *ExecutionPayload) UnmarshalJSON(input []byte) error {
	type ExecutionPayload struct {
		ParentHash    *gethprimitives.ExecutionHash    `json:"parentHash"`
		FeeRecipient  *gethprimitives.ExecutionAddress `json:"feeRecipient"`
		StateRoot     *bytes.B32                       `json:"stateRoot"`
		ReceiptsRoot  *bytes.B32                       `json:"receiptsRoot"`
		LogsBloom     *bytes.B256                      `json:"logsBloom"`
		Random        *bytes.B32                       `json:"prevRandao"`
		Number        *math.U64                        `json:"blockNumber"`
		GasLimit      *math.U64                        `json:"gasLimit"`
		GasUsed       *math.U64                        `json:"gasUsed"`
		Timestamp     *math.U64                        `json:"timestamp"`
		ExtraData     *bytes.Bytes                     `json:"extraData"`
<<<<<<< HEAD
		BaseFeePerGas *hexutil.Big                     `json:"baseFeePerGas"`
=======
		BaseFeePerGas *math.U256Hex                    `json:"baseFeePerGas"`
>>>>>>> d69eba78
		BlockHash     *gethprimitives.ExecutionHash    `json:"blockHash"`
		Transactions  []bytes.Bytes                    `json:"transactions"`
		Withdrawals   []*engineprimitives.Withdrawal   `json:"withdrawals"`
		BlobGasUsed   *math.U64                        `json:"blobGasUsed"`
		ExcessBlobGas *math.U64                        `json:"excessBlobGas"`
	}
	var dec ExecutionPayload
	if err := json.Unmarshal(input, &dec); err != nil {
		return err
	}
	if dec.ParentHash == nil {
		return errors.New(
			"missing required field 'parentHash' for ExecutionPayload",
		)
	}
	p.ParentHash = *dec.ParentHash
	if dec.FeeRecipient == nil {
		return errors.New(
			"missing required field 'feeRecipient' for ExecutionPayload",
		)
	}
	p.FeeRecipient = *dec.FeeRecipient
	if dec.StateRoot == nil {
		return errors.New(
			"missing required field 'stateRoot' for ExecutionPayload",
		)
	}
	p.StateRoot = *dec.StateRoot
	if dec.ReceiptsRoot == nil {
		return errors.New(
			"missing required field 'receiptsRoot' for ExecutionPayload",
		)
	}
	p.ReceiptsRoot = *dec.ReceiptsRoot
	if dec.LogsBloom == nil {
		return errors.New(
			"missing required field 'logsBloom' for ExecutionPayload",
		)
	}
	p.LogsBloom = *dec.LogsBloom
	if dec.Random == nil {
		return errors.New(
			"missing required field 'prevRandao' for ExecutionPayload",
		)
	}
	p.Random = *dec.Random
	if dec.Number == nil {
		return errors.New(
			"missing required field 'blockNumber' for ExecutionPayload",
		)
	}
	p.Number = *dec.Number
	if dec.GasLimit == nil {
		return errors.New(
			"missing required field 'gasLimit' for ExecutionPayload",
		)
	}
	p.GasLimit = *dec.GasLimit
	if dec.GasUsed == nil {
		return errors.New(
			"missing required field 'gasUsed' for ExecutionPayload",
		)
	}
	p.GasUsed = *dec.GasUsed
	if dec.Timestamp == nil {
		return errors.New(
			"missing required field 'timestamp' for ExecutionPayload",
		)
	}
	p.Timestamp = *dec.Timestamp
	if dec.ExtraData == nil {
		return errors.New(
			"missing required field 'extraData' for ExecutionPayload",
		)
	}
	p.ExtraData = *dec.ExtraData
	if dec.BaseFeePerGas == nil {
		return errors.New(
			"missing required field 'baseFeePerGas' for ExecutionPayload",
		)
	}
<<<<<<< HEAD
	p.BaseFeePerGas = math.NewU256FromBigInt((*big.Int)(dec.BaseFeePerGas))
=======
	p.BaseFeePerGas = (*math.U256)(dec.BaseFeePerGas)
>>>>>>> d69eba78
	if dec.BlockHash == nil {
		return errors.New(
			"missing required field 'blockHash' for ExecutionPayload",
		)
	}
	p.BlockHash = *dec.BlockHash
	if dec.Transactions == nil {
		return errors.New(
			"missing required field 'transactions' for ExecutionPayload",
		)
	}
	p.Transactions = make([][]byte, len(dec.Transactions))
	for k, v := range dec.Transactions {
		p.Transactions[k] = v
	}
	if dec.Withdrawals != nil {
		p.Withdrawals = dec.Withdrawals
	}
	if dec.BlobGasUsed != nil {
		p.BlobGasUsed = *dec.BlobGasUsed
	}
	if dec.ExcessBlobGas != nil {
		p.ExcessBlobGas = *dec.ExcessBlobGas
	}
	return nil
}

// Empty returns an empty ExecutionPayload for the given fork version.
func (p *ExecutionPayload) Empty(_ uint32) *ExecutionPayload {
	return &ExecutionPayload{}
}

// Version returns the version of the ExecutionPayload.
func (p *ExecutionPayload) Version() uint32 {
	return version.Deneb
}

// IsNil checks if the ExecutionPayload is nil.
func (p *ExecutionPayload) IsNil() bool {
	return p == nil
}

// IsBlinded checks if the ExecutionPayload is blinded.
func (p *ExecutionPayload) IsBlinded() bool {
	return false
}

// GetParentHash returns the parent hash of the ExecutionPayload.
func (p *ExecutionPayload) GetParentHash() gethprimitives.ExecutionHash {
	return p.ParentHash
}

// GetFeeRecipient returns the fee recipient address of the ExecutionPayload.
func (
	p *ExecutionPayload,
) GetFeeRecipient() gethprimitives.ExecutionAddress {
	return p.FeeRecipient
}

// GetStateRoot returns the state root of the ExecutionPayload.
func (p *ExecutionPayload) GetStateRoot() common.Bytes32 {
	return p.StateRoot
}

// GetReceiptsRoot returns the receipts root of the ExecutionPayload.
func (p *ExecutionPayload) GetReceiptsRoot() common.Bytes32 {
	return p.ReceiptsRoot
}

// GetLogsBloom returns the logs bloom of the ExecutionPayload.
func (p *ExecutionPayload) GetLogsBloom() bytes.B256 {
	return p.LogsBloom
}

// GetPrevRandao returns the previous Randao value of the ExecutionPayload.
func (p *ExecutionPayload) GetPrevRandao() common.Bytes32 {
	return p.Random
}

// GetNumber returns the block number of the ExecutionPayload.
func (p *ExecutionPayload) GetNumber() math.U64 {
	return p.Number
}

// GetGasLimit returns the gas limit of the ExecutionPayload.
func (p *ExecutionPayload) GetGasLimit() math.U64 {
	return p.GasLimit
}

// GetGasUsed returns the gas used of the ExecutionPayload.
func (p *ExecutionPayload) GetGasUsed() math.U64 {
	return p.GasUsed
}

// GetTimestamp returns the timestamp of the ExecutionPayload.
func (p *ExecutionPayload) GetTimestamp() math.U64 {
	return p.Timestamp
}

// GetExtraData returns the extra data of the ExecutionPayload.
func (p *ExecutionPayload) GetExtraData() []byte {
	return p.ExtraData
}

// GetBaseFeePerGas returns the base fee per gas of the ExecutionPayload.
func (p *ExecutionPayload) GetBaseFeePerGas() *math.U256 {
	return p.BaseFeePerGas
}

// GetBlockHash returns the block hash of the ExecutionPayload.
func (p *ExecutionPayload) GetBlockHash() gethprimitives.ExecutionHash {
	return p.BlockHash
}

// GetTransactions returns the transactions of the ExecutionPayload.
func (p *ExecutionPayload) GetTransactions() engineprimitives.Transactions {
	return p.Transactions
}

// GetWithdrawals returns the withdrawals of the ExecutionPayload.
func (p *ExecutionPayload) GetWithdrawals() []*engineprimitives.Withdrawal {
	return p.Withdrawals
}

// GetBlobGasUsed returns the blob gas used of the ExecutionPayload.
func (p *ExecutionPayload) GetBlobGasUsed() math.U64 {
	return p.BlobGasUsed
}

// GetExcessBlobGas returns the excess blob gas of the ExecutionPayload.
func (p *ExecutionPayload) GetExcessBlobGas() math.U64 {
	return p.ExcessBlobGas
}

// ToHeader converts the ExecutionPayload to an ExecutionPayloadHeader.
func (p *ExecutionPayload) ToHeader(
	_ uint64,
	eth1ChainID uint64,
) (*ExecutionPayloadHeader, error) {
	var txsRoot common.Root

	// TODO: This is live on bArtio with a bug and needs to be hardforked
	// off of. This is a temporary solution to avoid breaking changes.
	if eth1ChainID == spec.TestnetEth1ChainID {
		txsRoot = engineprimitives.BartioTransactions(
			p.GetTransactions(),
		).HashTreeRoot()
	} else {
		txsRoot = p.GetTransactions().HashTreeRoot()
	}

	switch p.Version() {
	case version.Deneb, version.DenebPlus:
		return &ExecutionPayloadHeader{
			ParentHash:       p.GetParentHash(),
			FeeRecipient:     p.GetFeeRecipient(),
			StateRoot:        p.GetStateRoot(),
			ReceiptsRoot:     p.GetReceiptsRoot(),
			LogsBloom:        p.GetLogsBloom(),
			Random:           p.GetPrevRandao(),
			Number:           p.GetNumber(),
			GasLimit:         p.GetGasLimit(),
			GasUsed:          p.GetGasUsed(),
			Timestamp:        p.GetTimestamp(),
			ExtraData:        p.GetExtraData(),
			BaseFeePerGas:    p.GetBaseFeePerGas(),
			BlockHash:        p.GetBlockHash(),
			TransactionsRoot: txsRoot,
			WithdrawalsRoot: engineprimitives.Withdrawals(p.GetWithdrawals()).
				HashTreeRoot(),
			BlobGasUsed:   p.GetBlobGasUsed(),
			ExcessBlobGas: p.GetExcessBlobGas(),
		}, nil
	default:
		return nil, errors.New("unknown fork version")
	}
}<|MERGE_RESOLUTION|>--- conflicted
+++ resolved
@@ -21,8 +21,6 @@
 package types
 
 import (
-	"math/big"
-
 	"github.com/berachain/beacon-kit/mod/config/pkg/spec"
 	engineprimitives "github.com/berachain/beacon-kit/mod/engine-primitives/pkg/engine-primitives"
 	"github.com/berachain/beacon-kit/mod/errors"
@@ -33,7 +31,6 @@
 	"github.com/berachain/beacon-kit/mod/primitives/pkg/encoding/json"
 	"github.com/berachain/beacon-kit/mod/primitives/pkg/math"
 	"github.com/berachain/beacon-kit/mod/primitives/pkg/version"
-	"github.com/ethereum/go-ethereum/common/hexutil"
 	fastssz "github.com/ferranbt/fastssz"
 	"github.com/karalabe/ssz"
 )
@@ -291,11 +288,7 @@
 		GasUsed       math.U64                        `json:"gasUsed"`
 		Timestamp     math.U64                        `json:"timestamp"`
 		ExtraData     bytes.Bytes                     `json:"extraData"`
-<<<<<<< HEAD
-		BaseFeePerGas *hexutil.Big                    `json:"baseFeePerGas"`
-=======
 		BaseFeePerGas *math.U256Hex                   `json:"baseFeePerGas"`
->>>>>>> d69eba78
 		BlockHash     gethprimitives.ExecutionHash    `json:"blockHash"`
 		Transactions  []bytes.Bytes                   `json:"transactions"`
 		Withdrawals   []*engineprimitives.Withdrawal  `json:"withdrawals"`
@@ -314,11 +307,7 @@
 	enc.GasUsed = p.GasUsed
 	enc.Timestamp = p.Timestamp
 	enc.ExtraData = p.ExtraData
-<<<<<<< HEAD
-	enc.BaseFeePerGas = (*hexutil.Big)(p.BaseFeePerGas.ToBig())
-=======
 	enc.BaseFeePerGas = (*math.U256Hex)(p.BaseFeePerGas)
->>>>>>> d69eba78
 	enc.BlockHash = p.BlockHash
 	enc.Transactions = make([]bytes.Bytes, len(p.Transactions))
 	for k, v := range p.Transactions {
@@ -346,11 +335,7 @@
 		GasUsed       *math.U64                        `json:"gasUsed"`
 		Timestamp     *math.U64                        `json:"timestamp"`
 		ExtraData     *bytes.Bytes                     `json:"extraData"`
-<<<<<<< HEAD
-		BaseFeePerGas *hexutil.Big                     `json:"baseFeePerGas"`
-=======
 		BaseFeePerGas *math.U256Hex                    `json:"baseFeePerGas"`
->>>>>>> d69eba78
 		BlockHash     *gethprimitives.ExecutionHash    `json:"blockHash"`
 		Transactions  []bytes.Bytes                    `json:"transactions"`
 		Withdrawals   []*engineprimitives.Withdrawal   `json:"withdrawals"`
@@ -432,11 +417,7 @@
 			"missing required field 'baseFeePerGas' for ExecutionPayload",
 		)
 	}
-<<<<<<< HEAD
-	p.BaseFeePerGas = math.NewU256FromBigInt((*big.Int)(dec.BaseFeePerGas))
-=======
 	p.BaseFeePerGas = (*math.U256)(dec.BaseFeePerGas)
->>>>>>> d69eba78
 	if dec.BlockHash == nil {
 		return errors.New(
 			"missing required field 'blockHash' for ExecutionPayload",
