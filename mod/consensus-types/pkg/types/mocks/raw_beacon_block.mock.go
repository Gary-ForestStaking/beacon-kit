--- conflicted
+++ resolved
@@ -494,55 +494,6 @@
 	return _c
 }
 
-<<<<<<< HEAD
-// SizeSSZ provides a mock function with given fields: _a0
-func (_m *RawBeaconBlock[BeaconBlockBodyT]) SizeSSZ(_a0 bool) uint32 {
-	ret := _m.Called(_a0)
-
-	if len(ret) == 0 {
-		panic("no return value specified for SizeSSZ")
-	}
-
-	var r0 uint32
-	if rf, ok := ret.Get(0).(func(bool) uint32); ok {
-		r0 = rf(_a0)
-	} else {
-		r0 = ret.Get(0).(uint32)
-	}
-
-	return r0
-}
-
-// RawBeaconBlock_SizeSSZ_Call is a *mock.Call that shadows Run/Return methods with type explicit version for method 'SizeSSZ'
-type RawBeaconBlock_SizeSSZ_Call[BeaconBlockBodyT types.RawBeaconBlockBody] struct {
-	*mock.Call
-}
-
-// SizeSSZ is a helper method to define mock.On call
-//   - _a0 bool
-func (_e *RawBeaconBlock_Expecter[BeaconBlockBodyT]) SizeSSZ(_a0 interface{}) *RawBeaconBlock_SizeSSZ_Call[BeaconBlockBodyT] {
-	return &RawBeaconBlock_SizeSSZ_Call[BeaconBlockBodyT]{Call: _e.mock.On("SizeSSZ", _a0)}
-}
-
-func (_c *RawBeaconBlock_SizeSSZ_Call[BeaconBlockBodyT]) Run(run func(_a0 bool)) *RawBeaconBlock_SizeSSZ_Call[BeaconBlockBodyT] {
-	_c.Call.Run(func(args mock.Arguments) {
-		run(args[0].(bool))
-	})
-	return _c
-}
-
-func (_c *RawBeaconBlock_SizeSSZ_Call[BeaconBlockBodyT]) Return(_a0 uint32) *RawBeaconBlock_SizeSSZ_Call[BeaconBlockBodyT] {
-	_c.Call.Return(_a0)
-	return _c
-}
-
-func (_c *RawBeaconBlock_SizeSSZ_Call[BeaconBlockBodyT]) RunAndReturn(run func(bool) uint32) *RawBeaconBlock_SizeSSZ_Call[BeaconBlockBodyT] {
-	_c.Call.Return(run)
-	return _c
-}
-
-=======
->>>>>>> c651574f
 // UnmarshalSSZ provides a mock function with given fields: _a0
 func (_m *RawBeaconBlock[BeaconBlockBodyT]) UnmarshalSSZ(_a0 []byte) error {
 	ret := _m.Called(_a0)
