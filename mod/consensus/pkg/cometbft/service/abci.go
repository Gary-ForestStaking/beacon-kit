--- conflicted
+++ resolved
@@ -212,10 +212,7 @@
 		math.Slot(req.GetHeight()),
 		nil,
 		nil,
-<<<<<<< HEAD
-=======
 		req.GetProposerAddress(),
->>>>>>> 2c7f4480
 
 		// we do not add h.minPayloadDelay here since req.GetTime()
 		// is guaranteed to be strictly larger than
