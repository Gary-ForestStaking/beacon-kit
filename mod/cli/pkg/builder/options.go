// SPDX-License-Identifier: BUSL-1.1
//
// Copyright (C) 2024, Berachain Foundation. All rights reserved.
// Use of this software is governed by the Business Source License included
// in the LICENSE file of this repository and at www.mariadb.com/bsl11.
//
// ANY USE OF THE LICENSED WORK IN VIOLATION OF THIS LICENSE WILL AUTOMATICALLY
// TERMINATE YOUR RIGHTS UNDER THIS LICENSE FOR THE CURRENT AND ALL OTHER
// VERSIONS OF THE LICENSED WORK.
//
// THIS LICENSE DOES NOT GRANT YOU ANY RIGHT IN ANY TRADEMARK OR LOGO OF
// LICENSOR OR ITS AFFILIATES (PROVIDED THAT YOU MAY USE A TRADEMARK OR LOGO OF
// LICENSOR AS EXPRESSLY REQUIRED BY THIS LICENSE).
//
// TO THE EXTENT PERMITTED BY APPLICABLE LAW, THE LICENSED WORK IS PROVIDED ON
// AN “AS IS” BASIS. LICENSOR HEREBY DISCLAIMS ALL WARRANTIES AND CONDITIONS,
// EXPRESS OR IMPLIED, INCLUDING (WITHOUT LIMITATION) WARRANTIES OF
// MERCHANTABILITY, FITNESS FOR A PARTICULAR PURPOSE, NON-INFRINGEMENT, AND
// TITLE.

package builder

import (
	cmdlib "github.com/berachain/beacon-kit/mod/cli/pkg/commands"
	"github.com/berachain/beacon-kit/mod/log"
	"github.com/berachain/beacon-kit/mod/node-core/pkg/types"
	"github.com/berachain/beacon-kit/mod/primitives/pkg/constants"
	"github.com/berachain/beacon-kit/mod/primitives/pkg/constraints"
	cmtcfg "github.com/cometbft/cometbft/config"
	servertypes "github.com/cosmos/cosmos-sdk/server/types"
	"github.com/spf13/cobra"
)

// Opt is a type that defines a function that modifies CLIBuilder.
type Opt[
	T types.Node,
	ExecutionPayloadT constraints.EngineType[ExecutionPayloadT],
<<<<<<< HEAD
	LegacyKeyT ~[constants.BLSSecretKeyLength]byte,
	LoggerT log.AdvancedLogger[any, LoggerT],
] func(*CLIBuilder[T, ExecutionPayloadT, LegacyKeyT, LoggerT])
=======
	LoggerT log.AdvancedLogger[any, LoggerT],
] func(*CLIBuilder[T, ExecutionPayloadT, LoggerT])
>>>>>>> 3ecaa1f3

// WithName sets the name for the CLIBuilder.
func WithName[
	T types.Node,
	ExecutionPayloadT constraints.EngineType[ExecutionPayloadT],
<<<<<<< HEAD
	LegacyKeyT ~[constants.BLSSecretKeyLength]byte,
	LoggerT log.AdvancedLogger[any, LoggerT],
](name string) Opt[T, ExecutionPayloadT, LegacyKeyT, LoggerT] {
	return func(cb *CLIBuilder[T, ExecutionPayloadT, LegacyKeyT, LoggerT]) {
=======
	LoggerT log.AdvancedLogger[any, LoggerT],
](name string) Opt[T, ExecutionPayloadT, LoggerT] {
	return func(cb *CLIBuilder[T, ExecutionPayloadT, LoggerT]) {
>>>>>>> 3ecaa1f3
		cb.name = name
	}
}

// WithDescription sets the description for the CLIBuilder.
func WithDescription[
	T types.Node,
	ExecutionPayloadT constraints.EngineType[ExecutionPayloadT],
<<<<<<< HEAD
	LegacyKeyT ~[constants.BLSSecretKeyLength]byte,
	LoggerT log.AdvancedLogger[any, LoggerT],
](description string) Opt[T, ExecutionPayloadT, LegacyKeyT, LoggerT] {
	return func(cb *CLIBuilder[T, ExecutionPayloadT, LegacyKeyT, LoggerT]) {
=======
	LoggerT log.AdvancedLogger[any, LoggerT],
](description string) Opt[T, ExecutionPayloadT, LoggerT] {
	return func(cb *CLIBuilder[T, ExecutionPayloadT, LoggerT]) {
>>>>>>> 3ecaa1f3
		cb.description = description
	}
}

// WithComponents sets the components for the CLIBuilder.
func WithComponents[
	T types.Node,
	ExecutionPayloadT constraints.EngineType[ExecutionPayloadT],
<<<<<<< HEAD
	LegacyKeyT ~[constants.BLSSecretKeyLength]byte,
	LoggerT log.AdvancedLogger[any, LoggerT],
](components []any) Opt[T, ExecutionPayloadT, LegacyKeyT, LoggerT] {
	return func(cb *CLIBuilder[T, ExecutionPayloadT, LegacyKeyT, LoggerT]) {
=======
	LoggerT log.AdvancedLogger[any, LoggerT],
](components []any) Opt[T, ExecutionPayloadT, LoggerT] {
	return func(cb *CLIBuilder[T, ExecutionPayloadT, LoggerT]) {
>>>>>>> 3ecaa1f3
		cb.components = components
	}
}

// SupplyModuleDeps populates the slice of direct module dependencies to be
// supplied to depinject.
func SupplyModuleDeps[
	T types.Node,
	ExecutionPayloadT constraints.EngineType[ExecutionPayloadT],
<<<<<<< HEAD
	LegacyKeyT ~[constants.BLSSecretKeyLength]byte,
	LoggerT log.AdvancedLogger[any, LoggerT],
](deps []any) Opt[T, ExecutionPayloadT, LegacyKeyT, LoggerT] {
	return func(cb *CLIBuilder[T, ExecutionPayloadT, LegacyKeyT, LoggerT]) {
=======
	LoggerT log.AdvancedLogger[any, LoggerT],
](deps []any) Opt[T, ExecutionPayloadT, LoggerT] {
	return func(cb *CLIBuilder[T, ExecutionPayloadT, LoggerT]) {
>>>>>>> 3ecaa1f3
		cb.suppliers = append(cb.suppliers, deps...)
	}
}

// WithRunHandler sets the run handler for the CLIBuilder.
func WithRunHandler[
	T types.Node,
	ExecutionPayloadT constraints.EngineType[ExecutionPayloadT],
<<<<<<< HEAD
	LegacyKeyT ~[constants.BLSSecretKeyLength]byte,
=======
>>>>>>> 3ecaa1f3
	LoggerT log.AdvancedLogger[any, LoggerT],
](
	runHandler func(cmd *cobra.Command,
		customAppConfigTemplate string,
		customAppConfig interface{},
		cmtConfig *cmtcfg.Config,
	) error,
<<<<<<< HEAD
) Opt[T, ExecutionPayloadT, LegacyKeyT, LoggerT] {
	return func(cb *CLIBuilder[T, ExecutionPayloadT, LegacyKeyT, LoggerT]) {
=======
) Opt[T, ExecutionPayloadT, LoggerT] {
	return func(cb *CLIBuilder[T, ExecutionPayloadT, LoggerT]) {
>>>>>>> 3ecaa1f3
		cb.runHandler = runHandler
	}
}

// WithDefaultRootCommandSetup sets the root command setup func to the default.
func WithDefaultRootCommandSetup[
	T types.Node,
	ExecutionPayloadT constraints.EngineType[ExecutionPayloadT],
<<<<<<< HEAD
	LegacyKeyT ~[constants.BLSSecretKeyLength]byte,
	LoggerT log.AdvancedLogger[any, LoggerT],
]() Opt[T, ExecutionPayloadT, LegacyKeyT, LoggerT] {
	return func(cb *CLIBuilder[T, ExecutionPayloadT, LegacyKeyT, LoggerT]) {
		cb.rootCmdSetup = cmdlib.DefaultRootCommandSetup[T, ExecutionPayloadT, LegacyKeyT, LoggerT]
=======
	LoggerT log.AdvancedLogger[any, LoggerT],
]() Opt[T, ExecutionPayloadT, LoggerT] {
	return func(cb *CLIBuilder[T, ExecutionPayloadT, LoggerT]) {
		cb.rootCmdSetup = cmdlib.DefaultRootCommandSetup[T, ExecutionPayloadT]
>>>>>>> 3ecaa1f3
	}
}

// WithNodeBuilderFunc sets the cosmos app creator for the CLIBuilder.
func WithNodeBuilderFunc[
	T types.Node,
	ExecutionPayloadT constraints.EngineType[ExecutionPayloadT],
<<<<<<< HEAD
	LegacyKeyT ~[constants.BLSSecretKeyLength]byte,
	LoggerT log.AdvancedLogger[any, LoggerT],
](
	nodeBuilderFunc servertypes.AppCreator[T],
) Opt[T, ExecutionPayloadT, LegacyKeyT, LoggerT] {
	return func(cb *CLIBuilder[T, ExecutionPayloadT, LegacyKeyT, LoggerT]) {
=======
	LoggerT log.AdvancedLogger[any, LoggerT],
](
	nodeBuilderFunc servertypes.AppCreator[T],
) Opt[T, ExecutionPayloadT, LoggerT] {
	return func(cb *CLIBuilder[T, ExecutionPayloadT, LoggerT]) {
>>>>>>> 3ecaa1f3
		cb.nodeBuilderFunc = nodeBuilderFunc
	}
}<|MERGE_RESOLUTION|>--- conflicted
+++ resolved
@@ -23,8 +23,8 @@
 import (
 	cmdlib "github.com/berachain/beacon-kit/mod/cli/pkg/commands"
 	"github.com/berachain/beacon-kit/mod/log"
+	"github.com/berachain/beacon-kit/mod/node-core/pkg/components/signer"
 	"github.com/berachain/beacon-kit/mod/node-core/pkg/types"
-	"github.com/berachain/beacon-kit/mod/primitives/pkg/constants"
 	"github.com/berachain/beacon-kit/mod/primitives/pkg/constraints"
 	cmtcfg "github.com/cometbft/cometbft/config"
 	servertypes "github.com/cosmos/cosmos-sdk/server/types"
@@ -35,29 +35,16 @@
 type Opt[
 	T types.Node,
 	ExecutionPayloadT constraints.EngineType[ExecutionPayloadT],
-<<<<<<< HEAD
-	LegacyKeyT ~[constants.BLSSecretKeyLength]byte,
-	LoggerT log.AdvancedLogger[any, LoggerT],
-] func(*CLIBuilder[T, ExecutionPayloadT, LegacyKeyT, LoggerT])
-=======
 	LoggerT log.AdvancedLogger[any, LoggerT],
 ] func(*CLIBuilder[T, ExecutionPayloadT, LoggerT])
->>>>>>> 3ecaa1f3
 
 // WithName sets the name for the CLIBuilder.
 func WithName[
 	T types.Node,
 	ExecutionPayloadT constraints.EngineType[ExecutionPayloadT],
-<<<<<<< HEAD
-	LegacyKeyT ~[constants.BLSSecretKeyLength]byte,
-	LoggerT log.AdvancedLogger[any, LoggerT],
-](name string) Opt[T, ExecutionPayloadT, LegacyKeyT, LoggerT] {
-	return func(cb *CLIBuilder[T, ExecutionPayloadT, LegacyKeyT, LoggerT]) {
-=======
 	LoggerT log.AdvancedLogger[any, LoggerT],
 ](name string) Opt[T, ExecutionPayloadT, LoggerT] {
 	return func(cb *CLIBuilder[T, ExecutionPayloadT, LoggerT]) {
->>>>>>> 3ecaa1f3
 		cb.name = name
 	}
 }
@@ -66,16 +53,9 @@
 func WithDescription[
 	T types.Node,
 	ExecutionPayloadT constraints.EngineType[ExecutionPayloadT],
-<<<<<<< HEAD
-	LegacyKeyT ~[constants.BLSSecretKeyLength]byte,
-	LoggerT log.AdvancedLogger[any, LoggerT],
-](description string) Opt[T, ExecutionPayloadT, LegacyKeyT, LoggerT] {
-	return func(cb *CLIBuilder[T, ExecutionPayloadT, LegacyKeyT, LoggerT]) {
-=======
 	LoggerT log.AdvancedLogger[any, LoggerT],
 ](description string) Opt[T, ExecutionPayloadT, LoggerT] {
 	return func(cb *CLIBuilder[T, ExecutionPayloadT, LoggerT]) {
->>>>>>> 3ecaa1f3
 		cb.description = description
 	}
 }
@@ -84,16 +64,9 @@
 func WithComponents[
 	T types.Node,
 	ExecutionPayloadT constraints.EngineType[ExecutionPayloadT],
-<<<<<<< HEAD
-	LegacyKeyT ~[constants.BLSSecretKeyLength]byte,
-	LoggerT log.AdvancedLogger[any, LoggerT],
-](components []any) Opt[T, ExecutionPayloadT, LegacyKeyT, LoggerT] {
-	return func(cb *CLIBuilder[T, ExecutionPayloadT, LegacyKeyT, LoggerT]) {
-=======
 	LoggerT log.AdvancedLogger[any, LoggerT],
 ](components []any) Opt[T, ExecutionPayloadT, LoggerT] {
 	return func(cb *CLIBuilder[T, ExecutionPayloadT, LoggerT]) {
->>>>>>> 3ecaa1f3
 		cb.components = components
 	}
 }
@@ -103,16 +76,9 @@
 func SupplyModuleDeps[
 	T types.Node,
 	ExecutionPayloadT constraints.EngineType[ExecutionPayloadT],
-<<<<<<< HEAD
-	LegacyKeyT ~[constants.BLSSecretKeyLength]byte,
-	LoggerT log.AdvancedLogger[any, LoggerT],
-](deps []any) Opt[T, ExecutionPayloadT, LegacyKeyT, LoggerT] {
-	return func(cb *CLIBuilder[T, ExecutionPayloadT, LegacyKeyT, LoggerT]) {
-=======
 	LoggerT log.AdvancedLogger[any, LoggerT],
 ](deps []any) Opt[T, ExecutionPayloadT, LoggerT] {
 	return func(cb *CLIBuilder[T, ExecutionPayloadT, LoggerT]) {
->>>>>>> 3ecaa1f3
 		cb.suppliers = append(cb.suppliers, deps...)
 	}
 }
@@ -121,10 +87,6 @@
 func WithRunHandler[
 	T types.Node,
 	ExecutionPayloadT constraints.EngineType[ExecutionPayloadT],
-<<<<<<< HEAD
-	LegacyKeyT ~[constants.BLSSecretKeyLength]byte,
-=======
->>>>>>> 3ecaa1f3
 	LoggerT log.AdvancedLogger[any, LoggerT],
 ](
 	runHandler func(cmd *cobra.Command,
@@ -132,13 +94,8 @@
 		customAppConfig interface{},
 		cmtConfig *cmtcfg.Config,
 	) error,
-<<<<<<< HEAD
-) Opt[T, ExecutionPayloadT, LegacyKeyT, LoggerT] {
-	return func(cb *CLIBuilder[T, ExecutionPayloadT, LegacyKeyT, LoggerT]) {
-=======
 ) Opt[T, ExecutionPayloadT, LoggerT] {
 	return func(cb *CLIBuilder[T, ExecutionPayloadT, LoggerT]) {
->>>>>>> 3ecaa1f3
 		cb.runHandler = runHandler
 	}
 }
@@ -147,18 +104,12 @@
 func WithDefaultRootCommandSetup[
 	T types.Node,
 	ExecutionPayloadT constraints.EngineType[ExecutionPayloadT],
-<<<<<<< HEAD
-	LegacyKeyT ~[constants.BLSSecretKeyLength]byte,
-	LoggerT log.AdvancedLogger[any, LoggerT],
-]() Opt[T, ExecutionPayloadT, LegacyKeyT, LoggerT] {
-	return func(cb *CLIBuilder[T, ExecutionPayloadT, LegacyKeyT, LoggerT]) {
-		cb.rootCmdSetup = cmdlib.DefaultRootCommandSetup[T, ExecutionPayloadT, LegacyKeyT, LoggerT]
-=======
 	LoggerT log.AdvancedLogger[any, LoggerT],
 ]() Opt[T, ExecutionPayloadT, LoggerT] {
 	return func(cb *CLIBuilder[T, ExecutionPayloadT, LoggerT]) {
-		cb.rootCmdSetup = cmdlib.DefaultRootCommandSetup[T, ExecutionPayloadT]
->>>>>>> 3ecaa1f3
+		cb.rootCmdSetup = cmdlib.DefaultRootCommandSetup[
+			T, ExecutionPayloadT, signer.LegacyKey, LoggerT,
+		]
 	}
 }
 
@@ -166,20 +117,11 @@
 func WithNodeBuilderFunc[
 	T types.Node,
 	ExecutionPayloadT constraints.EngineType[ExecutionPayloadT],
-<<<<<<< HEAD
-	LegacyKeyT ~[constants.BLSSecretKeyLength]byte,
-	LoggerT log.AdvancedLogger[any, LoggerT],
-](
-	nodeBuilderFunc servertypes.AppCreator[T],
-) Opt[T, ExecutionPayloadT, LegacyKeyT, LoggerT] {
-	return func(cb *CLIBuilder[T, ExecutionPayloadT, LegacyKeyT, LoggerT]) {
-=======
 	LoggerT log.AdvancedLogger[any, LoggerT],
 ](
 	nodeBuilderFunc servertypes.AppCreator[T],
 ) Opt[T, ExecutionPayloadT, LoggerT] {
 	return func(cb *CLIBuilder[T, ExecutionPayloadT, LoggerT]) {
->>>>>>> 3ecaa1f3
 		cb.nodeBuilderFunc = nodeBuilderFunc
 	}
 }