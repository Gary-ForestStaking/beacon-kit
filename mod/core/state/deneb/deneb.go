--- conflicted
+++ resolved
@@ -128,15 +128,9 @@
 	StateRoots        []primitives.Root             `json:"stateRoots"        ssz-size:"?,32" ssz-max:"8192"`
 
 	// Eth1
-<<<<<<< HEAD
-	Eth1BlockHash    primitives.ExecutionHash `json:"eth1BlockHash"    ssz-size:"32"`
-	Eth1Data         *primitives.Eth1Data     `json:"eth1Data"`
-	Eth1DepositIndex uint64                   `json:"eth1DepositIndex"`
-=======
 	LatestExecutionPayload *engineprimitives.ExecutableDataDeneb `json:"latestExecutionPayload"`
 	Eth1Data               *primitives.Eth1Data                  `json:"eth1Data"`
 	Eth1DepositIndex       uint64                                `json:"eth1DepositIndex"`
->>>>>>> 059c3f25
 
 	// Registry
 	Validators []*primitives.Validator `json:"validators" ssz-max:"1099511627776"`
