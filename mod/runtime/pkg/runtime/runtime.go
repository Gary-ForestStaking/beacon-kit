--- conflicted
+++ resolved
@@ -143,41 +143,6 @@
 	AvailabilityStoreT, BeaconBlockT, BeaconBlockBodyT, BeaconStateT,
 	BlobSidecarsT, DepositStoreT, StorageBackendT,
 ], error) {
-<<<<<<< HEAD
-	var (
-		chainService *blockchain.Service[
-			AvailabilityStoreT,
-			BeaconBlockT,
-			BeaconBlockBodyT,
-			*types.BeaconBlockHeader,
-			BeaconState,
-			BlobSidecarsT,
-			*types.Deposit,
-			DepositStoreT,
-			*types.ExecutionPayload,
-			*types.ExecutionPayloadHeader,
-		]
-		validatorService *validator.Service[
-			BeaconBlockT,
-			BeaconBlockBodyT,
-			BeaconState,
-			BlobSidecarsT,
-			DepositStoreT,
-			*types.ExecutionPayloadHeader,
-			*types.ForkData,
-		]
-	)
-
-	if err := services.FetchService(&chainService); err != nil {
-		panic(err)
-	}
-
-	if err := services.FetchService(&validatorService); err != nil {
-		panic(err)
-	}
-
-=======
->>>>>>> 17260778
 	return &BeaconKitRuntime[
 		AvailabilityStoreT, BeaconBlockT, BeaconBlockBodyT, BeaconStateT,
 		BlobSidecarsT, DepositStoreT, StorageBackendT,
