// SPDX-License-Identifier: MIT
//
// Copyright (c) 2024 Berachain Foundation
//
// Permission is hereby granted, free of charge, to any person
// obtaining a copy of this software and associated documentation
// files (the "Software"), to deal in the Software without
// restriction, including without limitation the rights to use,
// copy, modify, merge, publish, distribute, sublicense, and/or sell
// copies of the Software, and to permit persons to whom the
// Software is furnished to do so, subject to the following
// conditions:
//
// The above copyright notice and this permission notice shall be
// included in all copies or substantial portions of the Software.
//
// THE SOFTWARE IS PROVIDED "AS IS", WITHOUT WARRANTY OF ANY KIND,
// EXPRESS OR IMPLIED, INCLUDING BUT NOT LIMITED TO THE WARRANTIES
// OF MERCHANTABILITY, FITNESS FOR A PARTICULAR PURPOSE AND
// NONINFRINGEMENT. IN NO EVENT SHALL THE AUTHORS OR COPYRIGHT
// HOLDERS BE LIABLE FOR ANY CLAIM, DAMAGES OR OTHER LIABILITY,
// WHETHER IN AN ACTION OF CONTRACT, TORT OR OTHERWISE, ARISING
// FROM, OUT OF OR IN CONNECTION WITH THE SOFTWARE OR THE USE OR
// OTHER DEALINGS IN THE SOFTWARE.

package runtime

import (
	"context"
	"encoding/json"

	appmodulev2 "cosmossdk.io/core/appmodule/v2"
)

// TODO: InitGenesis should be calling into the StateProcessor.
func (r BeaconKitRuntime[
	AvailabilityStoreT, BeaconBlockBodyT,
	BeaconStateT, BlobSidecarsT,
	DepositStoreT, StorageBackendT],
) InitGenesis(
	ctx context.Context,
	bz json.RawMessage,
) ([]appmodulev2.ValidatorUpdate, error) {
	return r.abciHandler.InitGenesis(ctx, bz)
}

// EndBlock returns the validator set updates from the beacon state.
func (r BeaconKitRuntime[
	AvailabilityStoreT, BeaconBlockBodyT,
	BeaconStateT, BlobSidecarsT, DepositStoreT,
	StorageBackendT,
]) EndBlock(
	ctx context.Context,
) ([]appmodulev2.ValidatorUpdate, error) {
<<<<<<< HEAD
	// Process the state transition and produce the required delta from
	// the sync committee.
	updates, err := r.chainService.ProcessBlockAndBlobs(
		ctx,
		// TODO: improve the robustness of these types to ensure we
		// don't run into any nil ptr issues.
		r.abciHandler.LatestBeaconBlock,
		r.abciHandler.LatestSidecars,
		// Optimistic Engine
		true,
	)
	if err != nil {
		return nil, err
	}

	// Convert updates into the Cosmos SDK format.
	return iter.MapErr(updates, convertValidatorUpdate)
=======
	return r.abciHandler.EndBlock(ctx)
>>>>>>> 8698c6c5
}<|MERGE_RESOLUTION|>--- conflicted
+++ resolved
@@ -52,25 +52,5 @@
 ]) EndBlock(
 	ctx context.Context,
 ) ([]appmodulev2.ValidatorUpdate, error) {
-<<<<<<< HEAD
-	// Process the state transition and produce the required delta from
-	// the sync committee.
-	updates, err := r.chainService.ProcessBlockAndBlobs(
-		ctx,
-		// TODO: improve the robustness of these types to ensure we
-		// don't run into any nil ptr issues.
-		r.abciHandler.LatestBeaconBlock,
-		r.abciHandler.LatestSidecars,
-		// Optimistic Engine
-		true,
-	)
-	if err != nil {
-		return nil, err
-	}
-
-	// Convert updates into the Cosmos SDK format.
-	return iter.MapErr(updates, convertValidatorUpdate)
-=======
 	return r.abciHandler.EndBlock(ctx)
->>>>>>> 8698c6c5
 }