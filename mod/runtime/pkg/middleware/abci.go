--- conflicted
+++ resolved
@@ -283,24 +283,6 @@
 	}
 }
 
-<<<<<<< HEAD
-=======
-// createResponse generates the appropriate ProcessProposalResponse based on the
-// error.
-func (*ABCIMiddleware[
-	_, BeaconBlockT, _, BlobSidecarsT, _, _, _,
-]) createProcessProposalResponse(
-	err error,
-) (proto.Message, error) {
-	status := cmtabci.PROCESS_PROPOSAL_STATUS_REJECT
-	if !errors.IsFatal(err) {
-		status = cmtabci.PROCESS_PROPOSAL_STATUS_ACCEPT
-		err = nil
-	}
-	return &cmtabci.ProcessProposalResponse{Status: status}, err
-}
-
->>>>>>> 998c758f
 /* -------------------------------------------------------------------------- */
 /*                                FinalizeBlock                               */
 /* -------------------------------------------------------------------------- */
@@ -308,7 +290,6 @@
 // PreBlock is called by the base app before the block is finalized. It
 // is responsible for aggregating oracle data from each validator and writing
 // the oracle data to the store.
-<<<<<<< HEAD
 // func (h *ABCIMiddleware[
 // 	_, _, _, _, _, _,
 // ]) PreBlock(
@@ -322,21 +303,6 @@
 
 // 	return nil
 // }
-=======
-func (h *ABCIMiddleware[
-	_, _, _, _, _, _, _,
-]) PreBlock(
-	_ context.Context, req proto.Message,
-) error {
-	abciReq, ok := req.(*cmtabci.FinalizeBlockRequest)
-	if !ok {
-		return ErrInvalidFinalizeBlockRequestType
-	}
-	h.req = abciReq
-
-	return nil
-}
->>>>>>> 998c758f
 
 // EndBlock returns the validator set updates from the beacon state.
 func (h *ABCIMiddleware[
