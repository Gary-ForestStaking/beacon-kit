// SPDX-License-Identifier: BUSL-1.1
//
// Copyright (C) 2024, Berachain Foundation. All rights reserved.
// Use of this software is governed by the Business Source License included
// in the LICENSE file of this repository and at www.mariadb.com/bsl11.
//
// ANY USE OF THE LICENSED WORK IN VIOLATION OF THIS LICENSE WILL AUTOMATICALLY
// TERMINATE YOUR RIGHTS UNDER THIS LICENSE FOR THE CURRENT AND ALL OTHER
// VERSIONS OF THE LICENSED WORK.
//
// THIS LICENSE DOES NOT GRANT YOU ANY RIGHT IN ANY TRADEMARK OR LOGO OF
// LICENSOR OR ITS AFFILIATES (PROVIDED THAT YOU MAY USE A TRADEMARK OR LOGO OF
// LICENSOR AS EXPRESSLY REQUIRED BY THIS LICENSE).
//
// TO THE EXTENT PERMITTED BY APPLICABLE LAW, THE LICENSED WORK IS PROVIDED ON
// AN “AS IS” BASIS. LICENSOR HEREBY DISCLAIMS ALL WARRANTIES AND CONDITIONS,
// EXPRESS OR IMPLIED, INCLUDING (WITHOUT LIMITATION) WARRANTIES OF
// MERCHANTABILITY, FITNESS FOR A PARTICULAR PURPOSE, NON-INFRINGEMENT, AND
// TITLE.

package core

import "github.com/berachain/beacon-kit/mod/errors"

var (
	// ErrBlockSlotTooLow is returned when the block slot is too low.
	ErrBlockSlotTooLow = errors.New("block slot too low")

	// ErrSlotMismatch is returned when the slot in a block header does not
	// match the expected value.
	ErrSlotMismatch = errors.New("slot mismatch")

<<<<<<< HEAD
	// ErrProposerMismatch is returned when block builder does not match
	// with the proposer reported by consensus.
=======
	// ErrProposerMismatch is returned when proposer referenced in block does
	// not match with proposer reported by consensus.
>>>>>>> f241e64d
	ErrProposerMismatch = errors.New("proposer key mismatch")

	// ErrDepositsLengthMismatch is returned when length of deposits
	// listed in block is different from deposits from store.
	ErrDepositsLengthMismatch = errors.New("deposits lengths mismatched")

	// ErrDepositMismatch is returned when a specific deposit listed in
	// block is different from the corrispondent one from store.
	ErrDepositMismatch = errors.New("deposit mismatched")

	// ErrDepositIndexOutOfOrder is returned when deposits are not in
	// contiguous order.
	ErrDepositIndexOutOfOrder = errors.New("deposit index out of order")

	// ErrParentRootMismatch is returned when the parent root in an execution
	// payload does not match the expected value.
	ErrParentRootMismatch = errors.New("parent root mismatch")

	// ErrParentPayloadHashMismatch is returned when the parent hash of an
	// execution payload does not match the expected value.
	ErrParentPayloadHashMismatch = errors.New("payload parent hash mismatch")

	// ErrRandaoMixMismatch is returned when the randao mix in an execution
	// payload does not match the expected value.
	ErrRandaoMixMismatch = errors.New("randao mix mismatch")

	// ErrExceedsBlockDepositLimit is returned when the block exceeds the
	// deposit limit.
	ErrExceedsBlockDepositLimit = errors.New("block exceeds deposit limit")

	// ErrRewardsLengthMismatch is returned when the length of the rewards
	// in a block does not match the expected value.
	ErrRewardsLengthMismatch = errors.New("rewards length mismatch")

	// ErrPenaltiesLengthMismatch is returned when the length of the penalties
	// in a block does not match the expected value.
	ErrPenaltiesLengthMismatch = errors.New("penalties length mismatch")

	// ErrExceedsBlockBlobLimit is returned when the block exceeds the blob
	// limit.
	ErrExceedsBlockBlobLimit = errors.New("block exceeds blob limit")

	// ErrSlashedProposer is returned when a block is processed in which
	// the proposer is slashed.
	ErrSlashedProposer = errors.New(
		"attempted to process a block with a slashed proposer")

	// ErrStateRootMismatch is returned when the state root in a block header
	// does not match the expected value.
	ErrStateRootMismatch = errors.New("state root mismatch")

	// ErrExceedMaximumWithdrawals is returned when the number of withdrawals
	// in a block exceeds the maximum allowed.
	ErrExceedMaximumWithdrawals = errors.New("exceeds maximum withdrawals")

	// ErrNumWithdrawalsMismatch is returned when the number of withdrawals
	// in a block does not match the expected value.
	ErrNumWithdrawalsMismatch = errors.New("number of withdrawals mismatch")
)<|MERGE_RESOLUTION|>--- conflicted
+++ resolved
@@ -30,13 +30,8 @@
 	// match the expected value.
 	ErrSlotMismatch = errors.New("slot mismatch")
 
-<<<<<<< HEAD
-	// ErrProposerMismatch is returned when block builder does not match
-	// with the proposer reported by consensus.
-=======
 	// ErrProposerMismatch is returned when proposer referenced in block does
 	// not match with proposer reported by consensus.
->>>>>>> f241e64d
 	ErrProposerMismatch = errors.New("proposer key mismatch")
 
 	// ErrDepositsLengthMismatch is returned when length of deposits
