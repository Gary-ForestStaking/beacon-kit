// SPDX-License-Identifier: BUSL-1.1
//
// Copyright (C) 2024, Berachain Foundation. All rights reserved.
// Use of this software is governed by the Business Source License included
// in the LICENSE file of this repository and at www.mariadb.com/bsl11.
//
// ANY USE OF THE LICENSED WORK IN VIOLATION OF THIS LICENSE WILL AUTOMATICALLY
// TERMINATE YOUR RIGHTS UNDER THIS LICENSE FOR THE CURRENT AND ALL OTHER
// VERSIONS OF THE LICENSED WORK.
//
// THIS LICENSE DOES NOT GRANT YOU ANY RIGHT IN ANY TRADEMARK OR LOGO OF
// LICENSOR OR ITS AFFILIATES (PROVIDED THAT YOU MAY USE A TRADEMARK OR LOGO OF
// LICENSOR AS EXPRESSLY REQUIRED BY THIS LICENSE).
//
// TO THE EXTENT PERMITTED BY APPLICABLE LAW, THE LICENSED WORK IS PROVIDED ON
// AN “AS IS” BASIS. LICENSOR HEREBY DISCLAIMS ALL WARRANTIES AND CONDITIONS,
// EXPRESS OR IMPLIED, INCLUDING (WITHOUT LIMITATION) WARRANTIES OF
// MERCHANTABILITY, FITNESS FOR A PARTICULAR PURPOSE, NON-INFRINGEMENT, AND
// TITLE.

package core_test

import (
	"testing"

	"github.com/berachain/beacon-kit/mod/chain-spec/pkg/chain"
	"github.com/berachain/beacon-kit/mod/config/pkg/spec"
	"github.com/berachain/beacon-kit/mod/consensus-types/pkg/types"
	engineprimitives "github.com/berachain/beacon-kit/mod/engine-primitives/pkg/engine-primitives"
	"github.com/berachain/beacon-kit/mod/primitives/pkg/bytes"
	"github.com/berachain/beacon-kit/mod/primitives/pkg/common"
	"github.com/berachain/beacon-kit/mod/primitives/pkg/constants"
	cryptomocks "github.com/berachain/beacon-kit/mod/primitives/pkg/crypto/mocks"
	"github.com/berachain/beacon-kit/mod/primitives/pkg/math"
	"github.com/berachain/beacon-kit/mod/primitives/pkg/version"
	"github.com/berachain/beacon-kit/mod/state-transition/pkg/core/mocks"
	"github.com/stretchr/testify/mock"
	"github.com/stretchr/testify/require"
)

func TestInitialize(t *testing.T) {
	// Create state processor to test
	cs := spec.BetnetChainSpec()
	execEngine := mocks.NewExecutionEngine[
		*types.ExecutionPayload,
		*types.ExecutionPayloadHeader,
		engineprimitives.Withdrawals,
	](t)
	mocksSigner := &cryptomocks.BLSSigner{}

	kvStore, depositStore, err := initTestStores()
	require.NoError(t, err)
	beaconState := new(TestBeaconStateT).NewFromDB(kvStore, cs)

	sp := createStateProcessor(
		cs,
		execEngine,
		depositStore,
		mocksSigner,
		dummyProposerAddressVerifier,
	)

<<<<<<< HEAD
	kvStore, err := initStore()
	require.NoError(t, err)
	beaconState := new(TestBeaconStateT).NewFromDB(kvStore, cs)

=======
	// create test input
>>>>>>> f241e64d
	var (
		maxBalance = math.Gwei(cs.MaxEffectiveBalance())
		increment  = math.Gwei(cs.EffectiveBalanceIncrement())
		minBalance = math.Gwei(cs.EjectionBalance())
	)

	// create test inputs
	var (
		genDeposits = []*types.Deposit{
			{
				Pubkey: [48]byte{0x01},
				Amount: maxBalance,
				Index:  uint64(0),
			},
			{
				Pubkey: [48]byte{0x02},
				Amount: minBalance + increment,
				Index:  uint64(1),
			},
			{
				Pubkey: [48]byte{0x03},
				Amount: minBalance,
				Index:  uint64(2),
			},
			{
				Pubkey: [48]byte{0x04},
				Amount: 2 * maxBalance,
				Index:  uint64(3),
			},
			{
				Pubkey: [48]byte{0x05},
				Amount: minBalance - increment,
				Index:  uint64(4),
			},
			{
				Pubkey: [48]byte{0x06},
				Amount: minBalance + increment*3/2,
				Index:  uint64(5),
			},
			{
				Pubkey: [48]byte{0x07},
				Amount: maxBalance + increment/10,
				Index:  uint64(6),
			},
			{
				Pubkey: [48]byte{0x08},
				Amount: minBalance + increment*99/100,
				Index:  uint64(7),
			},
		}
		goodDeposits = []*types.Deposit{
			genDeposits[0], genDeposits[1], genDeposits[3],
			genDeposits[5], genDeposits[6],
		}
		executionPayloadHeader = new(types.ExecutionPayloadHeader).Empty()
		fork                   = &types.Fork{
			PreviousVersion: version.FromUint32[common.Version](version.Deneb),
			CurrentVersion:  version.FromUint32[common.Version](version.Deneb),
			Epoch:           math.Epoch(constants.GenesisEpoch),
		}
	)

	// define mocks expectations
	mocksSigner.On(
		"VerifySignature",
		mock.Anything, mock.Anything, mock.Anything,
	).Return(nil)

	// run test
	genVals, err := sp.InitializePreminedBeaconStateFromEth1(
		beaconState,
		genDeposits,
		executionPayloadHeader,
		fork.CurrentVersion,
	)

	// check outputs
	require.NoError(t, err)
	require.Len(t, genVals, len(goodDeposits))

	// check beacon state changes
	resSlot, err := beaconState.GetSlot()
	require.NoError(t, err)
	require.Equal(t, math.Slot(0), resSlot)

	resFork, err := beaconState.GetFork()
	require.NoError(t, err)
	require.Equal(t, fork, resFork)

	for _, dep := range goodDeposits {
		checkValidatorNonBartio(t, cs, beaconState, dep)
	}

	// check that validator index is duly set
	latestValIdx, err := beaconState.GetEth1DepositIndex()
	require.NoError(t, err)
	require.Equal(t, uint64(len(genDeposits)-1), latestValIdx)
}

func checkValidatorNonBartio(
	t *testing.T,
	cs chain.Spec[
		common.DomainType,
		math.Epoch,
		common.ExecutionAddress,
		math.Slot,
		any,
	],
	bs *TestBeaconStateT,
	dep *types.Deposit,
) {
	t.Helper()

	// checks on validators common to all networks
	commonChecksValidators(t, cs, bs, dep)

	// checks on validators for any network but Bartio
	idx, err := bs.ValidatorIndexByPubkey(dep.Pubkey)
	require.NoError(t, err)

	valBal, err := bs.GetBalance(idx)
	require.NoError(t, err)
	require.Equal(t, dep.Amount, valBal)
}

func TestInitializeBartio(t *testing.T) {
	// Create state processor to test
	cs := spec.TestnetChainSpec()
	execEngine := mocks.NewExecutionEngine[
		*types.ExecutionPayload,
		*types.ExecutionPayloadHeader,
		engineprimitives.Withdrawals,
	](t)
	mocksSigner := &cryptomocks.BLSSigner{}

	kvStore, depositStore, err := initTestStores()
	require.NoError(t, err)
	beaconState := new(TestBeaconStateT).NewFromDB(kvStore, cs)

	sp := createStateProcessor(
		cs,
		execEngine,
		depositStore,
		mocksSigner,
		dummyProposerAddressVerifier,
	)

<<<<<<< HEAD
	kvStore, err := initStore()
	require.NoError(t, err)
	beaconState := new(TestBeaconStateT).NewFromDB(kvStore, cs)

=======
	// create test inputs
>>>>>>> f241e64d
	var (
		maxBalance = math.Gwei(cs.MaxEffectiveBalance())
		increment  = math.Gwei(cs.EffectiveBalanceIncrement())
		minBalance = math.Gwei(cs.EjectionBalance())
	)

	// create test inputs
	var (
		genDeposits = []*types.Deposit{
			{
				Pubkey: [48]byte{0x01},
				Amount: maxBalance,
				Index:  uint64(0),
			},
			{
				Pubkey: [48]byte{0x02},
				Amount: minBalance + increment,
				Index:  uint64(1),
			},
			{
				Pubkey: [48]byte{0x03},
				Amount: minBalance,
				Index:  uint64(2),
			},
			{
				Pubkey: [48]byte{0x04},
				Amount: 2 * maxBalance,
				Index:  uint64(3),
			},
			{
				Pubkey: [48]byte{0x05},
				Amount: minBalance - increment,
				Index:  uint64(4),
			},
			{
				Pubkey: [48]byte{0x06},
				Amount: minBalance + increment*3/2,
				Index:  uint64(5),
			},
			{
				Pubkey: [48]byte{0x07},
				Amount: maxBalance + increment/10,
				Index:  uint64(6),
			},
			{
				Pubkey: [48]byte{0x08},
				Amount: minBalance + increment*99/100,
				Index:  uint64(7),
			},
		}
		goodDeposits = []*types.Deposit{
			genDeposits[0], genDeposits[1], genDeposits[3],
			genDeposits[5], genDeposits[6],
		}
		executionPayloadHeader = new(types.ExecutionPayloadHeader).Empty()
		fork                   = &types.Fork{
			PreviousVersion: version.FromUint32[common.Version](version.Deneb),
			CurrentVersion:  version.FromUint32[common.Version](version.Deneb),
			Epoch:           math.Epoch(constants.GenesisEpoch),
		}
	)

	// define mocks expectations
	mocksSigner.On(
		"VerifySignature",
		mock.Anything, mock.Anything, mock.Anything,
	).Return(nil)

	// run test
	genVals, err := sp.InitializePreminedBeaconStateFromEth1(
		beaconState,
		genDeposits,
		executionPayloadHeader,
		fork.CurrentVersion,
	)

	// check outputs
	require.NoError(t, err)
	require.Len(t, genVals, len(goodDeposits))

	// check beacon state changes
	resSlot, err := beaconState.GetSlot()
	require.NoError(t, err)
	require.Equal(t, math.Slot(0), resSlot)

	resFork, err := beaconState.GetFork()
	require.NoError(t, err)
	require.Equal(t, fork, resFork)

	for _, dep := range goodDeposits {
		checkValidatorBartio(t, cs, beaconState, dep)
	}

	// check that validator index is duly set
	latestValIdx, err := beaconState.GetEth1DepositIndex()
	require.NoError(t, err)
	require.Equal(t, uint64(len(genDeposits)-1), latestValIdx)
}

func checkValidatorBartio(
	t *testing.T,
	cs chain.Spec[
		common.DomainType,
		math.Epoch,
		common.ExecutionAddress,
		math.Slot,
		any,
	],
	bs *TestBeaconStateT,
	dep *types.Deposit,
) {
	t.Helper()

	// checks on validators common to all networks
	commonChecksValidators(t, cs, bs, dep)

	// Bartio specific checks on validators
	idx, err := bs.ValidatorIndexByPubkey(dep.Pubkey)
	require.NoError(t, err)
	val, err := bs.ValidatorByIndex(idx)
	require.NoError(t, err)

	valBal, err := bs.GetBalance(idx)
	require.NoError(t, err)
	require.Equal(t, val.EffectiveBalance, valBal)
}

func commonChecksValidators(
	t *testing.T,
	cs chain.Spec[
		common.DomainType,
		math.Epoch,
		common.ExecutionAddress,
		math.Slot,
		any,
	],
	bs *TestBeaconStateT,
	dep *types.Deposit,
) {
	t.Helper()

	idx, err := bs.ValidatorIndexByPubkey(dep.Pubkey)
	require.NoError(t, err)

	val, err := bs.ValidatorByIndex(idx)
	require.NoError(t, err)
	require.Equal(t, dep.Pubkey, val.Pubkey)

	var (
		maxBalance = math.Gwei(cs.MaxEffectiveBalance())
		increment  = math.Gwei(cs.EffectiveBalanceIncrement())
		minBalance = math.Gwei(cs.EjectionBalance())
	)
	switch {
	case dep.Amount >= maxBalance:
		require.Equal(t, maxBalance, val.EffectiveBalance)
	case dep.Amount > minBalance && dep.Amount < maxBalance:
		// Effective balance must be a multiple of increment.
		// If balance is not, effective balance is rounded down
		if dep.Amount%increment == 0 {
			require.Equal(t, dep.Amount, val.EffectiveBalance)
		} else {
			require.Less(t, val.EffectiveBalance, dep.Amount)
			require.Greater(t, val.EffectiveBalance, dep.Amount-increment)
			require.Zero(t, val.EffectiveBalance%increment)
		}
	case dep.Amount <= minBalance:
		require.Equal(t, math.Gwei(0), val.EffectiveBalance)
	}
}

// in genesis UTs we don't need to verify proposer address
// (no one proposes genesis), hence the dummy implementation.
func dummyProposerAddressVerifier(bytes.B48) ([]byte, error) {
	return nil, nil
}<|MERGE_RESOLUTION|>--- conflicted
+++ resolved
@@ -60,14 +60,6 @@
 		dummyProposerAddressVerifier,
 	)
 
-<<<<<<< HEAD
-	kvStore, err := initStore()
-	require.NoError(t, err)
-	beaconState := new(TestBeaconStateT).NewFromDB(kvStore, cs)
-
-=======
-	// create test input
->>>>>>> f241e64d
 	var (
 		maxBalance = math.Gwei(cs.MaxEffectiveBalance())
 		increment  = math.Gwei(cs.EffectiveBalanceIncrement())
@@ -215,14 +207,6 @@
 		dummyProposerAddressVerifier,
 	)
 
-<<<<<<< HEAD
-	kvStore, err := initStore()
-	require.NoError(t, err)
-	beaconState := new(TestBeaconStateT).NewFromDB(kvStore, cs)
-
-=======
-	// create test inputs
->>>>>>> f241e64d
 	var (
 		maxBalance = math.Gwei(cs.MaxEffectiveBalance())
 		increment  = math.Gwei(cs.EffectiveBalanceIncrement())
