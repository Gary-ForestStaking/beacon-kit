// SPDX-License-Identifier: BUSL-1.1
//
// Copyright (C) 2024, Berachain Foundation. All rights reserved.
// Use of this software is governed by the Business Source License included
// in the LICENSE file of this repository and at www.mariadb.com/bsl11.
//
// ANY USE OF THE LICENSED WORK IN VIOLATION OF THIS LICENSE WILL AUTOMATICALLY
// TERMINATE YOUR RIGHTS UNDER THIS LICENSE FOR THE CURRENT AND ALL OTHER
// VERSIONS OF THE LICENSED WORK.
//
// THIS LICENSE DOES NOT GRANT YOU ANY RIGHT IN ANY TRADEMARK OR LOGO OF
// LICENSOR OR ITS AFFILIATES (PROVIDED THAT YOU MAY USE A TRADEMARK OR LOGO OF
// LICENSOR AS EXPRESSLY REQUIRED BY THIS LICENSE).
//
// TO THE EXTENT PERMITTED BY APPLICABLE LAW, THE LICENSED WORK IS PROVIDED ON
// AN “AS IS” BASIS. LICENSOR HEREBY DISCLAIMS ALL WARRANTIES AND CONDITIONS,
// EXPRESS OR IMPLIED, INCLUDING (WITHOUT LIMITATION) WARRANTIES OF
// MERCHANTABILITY, FITNESS FOR A PARTICULAR PURPOSE, NON-INFRINGEMENT, AND
// TITLE.

package core_test

import (
	"fmt"
	"testing"

	"github.com/berachain/beacon-kit/mod/config/pkg/spec"
	"github.com/berachain/beacon-kit/mod/consensus-types/pkg/types"
	engineprimitives "github.com/berachain/beacon-kit/mod/engine-primitives/pkg/engine-primitives"
	"github.com/berachain/beacon-kit/mod/primitives/pkg/bytes"
	"github.com/berachain/beacon-kit/mod/primitives/pkg/common"
	cryptomocks "github.com/berachain/beacon-kit/mod/primitives/pkg/crypto/mocks"
	"github.com/berachain/beacon-kit/mod/primitives/pkg/math"
	"github.com/berachain/beacon-kit/mod/primitives/pkg/transition"
	"github.com/berachain/beacon-kit/mod/primitives/pkg/version"
	"github.com/berachain/beacon-kit/mod/state-transition/pkg/core/mocks"
	"github.com/stretchr/testify/mock"
	"github.com/stretchr/testify/require"
)

<<<<<<< HEAD
// TestTransitionUpdateValidator shows the lifecycle
// of a validator's balance updates.
func TestTransitionUpdateValidator(t *testing.T) {
=======
// TestTransitionUpdateValidators shows that when validator is
// updated (increasing amount), corrensponding balance is updated.
func TestTransitionUpdateValidators(t *testing.T) {
>>>>>>> f241e64d
	// Create state processor to test
	cs := spec.BetnetChainSpec()
	execEngine := mocks.NewExecutionEngine[
		*types.ExecutionPayload,
		*types.ExecutionPayloadHeader,
		engineprimitives.Withdrawals,
	](t)
	mocksSigner := &cryptomocks.BLSSigner{}
	dummyProposerAddr := []byte{0xff}

	kvStore, depositStore, err := initTestStores()
	require.NoError(t, err)
	beaconState := new(TestBeaconStateT).NewFromDB(kvStore, cs)

	sp := createStateProcessor(
		cs,
		execEngine,
		depositStore,
		mocksSigner,
		func(bytes.B48) ([]byte, error) {
			return dummyProposerAddr, nil
		},
	)

	var (
		maxBalance       = math.Gwei(cs.MaxEffectiveBalance())
		increment        = math.Gwei(cs.EffectiveBalanceIncrement())
		minBalance       = math.Gwei(cs.EjectionBalance())
		emptyAddress     = common.ExecutionAddress{}
		emptyCredentials = types.NewCredentialsFromExecutionAddress(
			emptyAddress,
		)
	)

	// STEP 0: Setup initial state via genesis
	var (
		genDeposits = []*types.Deposit{
			{
				Pubkey:      [48]byte{0x01},
				Credentials: emptyCredentials,
				Amount:      minBalance + increment,
				Index:       uint64(0),
			},
			{
				Pubkey:      [48]byte{0x02},
				Credentials: emptyCredentials,
				Amount:      maxBalance - 6*increment,
				Index:       uint64(1),
			},
			{
				Pubkey:      [48]byte{0x03},
				Credentials: emptyCredentials,
				Amount:      maxBalance - 3*increment,
				Index:       uint64(2),
			},
		}
		genPayloadHeader = new(types.ExecutionPayloadHeader).Empty()
		genVersion       = version.FromUint32[common.Version](version.Deneb)
	)

	mocksSigner.On(
		"VerifySignature",
		mock.Anything, mock.Anything, mock.Anything,
	).Return(nil)

	genVals, err := sp.InitializePreminedBeaconStateFromEth1(
		beaconState,
		genDeposits,
		genPayloadHeader,
		genVersion,
	)
	require.NoError(t, err)
	require.Len(t, genVals, len(genDeposits))

	// STEP 1: top up a genesis validator balance
	var (
		ctx = &transition.Context{
			SkipPayloadVerification: true,
			SkipValidateResult:      true,
			ProposerAddress:         dummyProposerAddr,
		}
		blkDeposit = &types.Deposit{
<<<<<<< HEAD
			Pubkey:      genDeposits[2].Pubkey,
			Credentials: emptyCredentials,
			Amount:      2 * increment, // twice to account for hysteresis
			Index:       uint64(len(genDeposits)),
		}
	)

	blk1 := buildNextBlock(
		t,
		beaconState,
		&types.BeaconBlockBody{
			ExecutionPayload: &types.ExecutionPayload{
				Timestamp:     10,
				ExtraData:     []byte("testing"),
				Transactions:  [][]byte{},
				Withdrawals:   []*engineprimitives.Withdrawal{}, // no withdrawals
				BaseFeePerGas: math.NewU256(0),
			},
			Eth1Data: &types.Eth1Data{},
			Deposits: []*types.Deposit{blkDeposit},
		},
	)

	// run the test
	updatedVals, err := sp.Transition(ctx, beaconState, blk1)
	require.NoError(t, err)
	require.Empty(t, updatedVals) // validators set updates only at epoch turn

	// check validator balances are duly updated, that is:
	// - balance is updated immediately
	// - effective balance is updated only at the epoch turn
	expectedBalance := genDeposits[2].Amount + blkDeposit.Amount
	expectedEffectiveBalance := genDeposits[2].Amount
	idx, err := beaconState.ValidatorIndexByPubkey(genDeposits[2].Pubkey)
	require.NoError(t, err)

	balance, err := beaconState.GetBalance(idx)
	require.NoError(t, err)
	require.Equal(t, expectedBalance, balance)

	val, err := beaconState.ValidatorByIndex(idx)
	require.NoError(t, err)
	require.Equal(t, expectedEffectiveBalance, val.EffectiveBalance)

	// check that validator index is still correct
	latestValIdx, err := beaconState.GetEth1DepositIndex()
	require.NoError(t, err)
	require.Equal(t, uint64(len(genDeposits)), latestValIdx)

	// STEP 2: check that effective balance is updated once next epoch arrives
	var blk = blk1
	for i := 1; i < int(cs.SlotsPerEpoch())-1; i++ {
		blk = buildNextBlock(
			t,
			beaconState,
			&types.BeaconBlockBody{
				ExecutionPayload: &types.ExecutionPayload{
					Timestamp:     blk.Body.ExecutionPayload.Timestamp + 1,
					ExtraData:     []byte("testing"),
					Transactions:  [][]byte{},
					Withdrawals:   []*engineprimitives.Withdrawal{},
					BaseFeePerGas: math.NewU256(0),
				},
				Eth1Data: &types.Eth1Data{},
				Deposits: []*types.Deposit{},
			},
		)

		updatedVals, err = sp.Transition(ctx, beaconState, blk)
		require.NoError(t, err)
		require.Empty(t, updatedVals) // validators set updates only at epoch
	}

	// finally the block turning epoch
	blk = buildNextBlock(
		t,
		beaconState,
		&types.BeaconBlockBody{
			ExecutionPayload: &types.ExecutionPayload{
				Timestamp:     blk.Body.ExecutionPayload.Timestamp + 1,
				ExtraData:     []byte("testing"),
				Transactions:  [][]byte{},
				Withdrawals:   []*engineprimitives.Withdrawal{},
				BaseFeePerGas: math.NewU256(0),
			},
			Eth1Data: &types.Eth1Data{},
			Deposits: []*types.Deposit{},
		},
	)

	newEpochVals, err := sp.Transition(ctx, beaconState, blk)
	require.NoError(t, err)
	require.Len(t, newEpochVals, len(genDeposits)) // just topped up one validator

	// Assuming genesis order is preserved here which is not necessary
	// TODO: remove this assumption

	// all genesis validators other than the last are unchanged
	for i := range len(genDeposits) - 1 {
		require.Equal(t, genVals[i], newEpochVals[i], fmt.Sprintf("idx: %d", i))
	}

	expectedBalance = genDeposits[2].Amount + blkDeposit.Amount
	expectedEffectiveBalance = expectedBalance

	balance, err = beaconState.GetBalance(idx)
	require.NoError(t, err)
	require.Equal(t, expectedBalance, balance)

	val, err = beaconState.ValidatorByIndex(idx)
	require.NoError(t, err)
	require.Equal(t, expectedEffectiveBalance, val.EffectiveBalance)
}

// TestTransitionCreateValidator shows the lifecycle
// of a validator creation.
func TestTransitionCreateValidator(t *testing.T) {
	// Create state processor to test
	cs := spec.BetnetChainSpec()
	execEngine := mocks.NewExecutionEngine[
		*types.ExecutionPayload,
		*types.ExecutionPayloadHeader,
		engineprimitives.Withdrawals,
	](t)
	mocksSigner := &cryptomocks.BLSSigner{}
	dummyProposerAddr := []byte{0xff}

	sp := createStateProcessor(
		cs,
		execEngine,
		mocksSigner,
		func(bytes.B48) ([]byte, error) {
			return dummyProposerAddr, nil
		},
	)

	kvStore, err := initStore()
	require.NoError(t, err)
	beaconState := new(TestBeaconStateT).NewFromDB(kvStore, cs)

	var (
		maxBalance       = math.Gwei(cs.MaxEffectiveBalance())
		increment        = math.Gwei(cs.EffectiveBalanceIncrement())
		minBalance       = math.Gwei(cs.EjectionBalance())
		emptyAddress     = common.ExecutionAddress{}
		emptyCredentials = types.NewCredentialsFromExecutionAddress(
			emptyAddress,
		)
	)

	// STEP 0: Setup initial state via genesis
	var (
		genDeposits = []*types.Deposit{
			{
				Pubkey:      [48]byte{0x01},
				Credentials: emptyCredentials,
				Amount:      minBalance + increment,
				Index:       uint64(0),
			},
=======
			Pubkey:      genDeposits[0].Pubkey,
			Credentials: emptyCredentials,
			Amount:      minBalance, // avoid breaching maxBalance
			Index:       uint64(len(genDeposits)),
>>>>>>> f241e64d
		}
		genPayloadHeader = new(types.ExecutionPayloadHeader).Empty()
		genVersion       = version.FromUint32[common.Version](version.Deneb)
	)

	mocksSigner.On(
		"VerifySignature",
		mock.Anything, mock.Anything, mock.Anything,
	).Return(nil)

	genVals, err := sp.InitializePreminedBeaconStateFromEth1(
		beaconState,
		genDeposits,
		genPayloadHeader,
		genVersion,
	)
	require.NoError(t, err)
	require.Len(t, genVals, len(genDeposits))

	// STEP 1: top up a genesis validator balance
	var (
		ctx = &transition.Context{
			SkipPayloadVerification: true,
			SkipValidateResult:      true,
			ProposerAddress:         dummyProposerAddr,
		}
		blkDeposit = &types.Deposit{
			Pubkey:      [48]byte{0xff}, // a new key for a new validator
			Credentials: emptyCredentials,
			Amount:      maxBalance,
			Index:       uint64(len(genDeposits)),
		}
	)

	blk1 := buildNextBlock(
		t,
		beaconState,
		&types.BeaconBlockBody{
			ExecutionPayload: &types.ExecutionPayload{
				Timestamp:     10,
				ExtraData:     []byte("testing"),
				Transactions:  [][]byte{},
				Withdrawals:   []*engineprimitives.Withdrawal{}, // no withdrawals
				BaseFeePerGas: math.NewU256(0),
			},
			Eth1Data: &types.Eth1Data{},
			Deposits: []*types.Deposit{blkDeposit},
		},
	)

	// make sure included deposit is already available in deposit store
	require.NoError(t, depositStore.EnqueueDeposits(
		[]*types.Deposit{blkDeposit}),
	)

	// run the test
	updatedVals, err := sp.Transition(ctx, beaconState, blk1)
	require.NoError(t, err)
	require.Empty(t, updatedVals) // validators set updates only at epoch turn

<<<<<<< HEAD
	// check validator balances are duly updated
	var (
		expectedBalance          = blkDeposit.Amount
		expectedEffectiveBalance = expectedBalance
	)
	idx, err := beaconState.ValidatorIndexByPubkey(blkDeposit.Pubkey)
=======
	// check validator is duly updated
	expectedValBalance := genDeposits[0].Amount + blkDeposit.Amount
	idx, err := beaconState.ValidatorIndexByPubkey(genDeposits[0].Pubkey)
>>>>>>> f241e64d
	require.NoError(t, err)

	balance, err := beaconState.GetBalance(idx)
	require.NoError(t, err)
	require.Equal(t, expectedBalance, balance)

	val, err := beaconState.ValidatorByIndex(idx)
	require.NoError(t, err)
	require.Equal(t, expectedEffectiveBalance, val.EffectiveBalance)

<<<<<<< HEAD
	// check that validator index is still correct
=======
	// check that validator index is duly set
>>>>>>> f241e64d
	latestValIdx, err := beaconState.GetEth1DepositIndex()
	require.NoError(t, err)
	require.Equal(t, uint64(len(genDeposits)), latestValIdx)

	// STEP 2: check that effective balance is updated once next epoch arrives
	var blk = blk1
	for i := 1; i < int(cs.SlotsPerEpoch())-1; i++ {
		blk = buildNextBlock(
			t,
			beaconState,
			&types.BeaconBlockBody{
				ExecutionPayload: &types.ExecutionPayload{
					Timestamp:     blk.Body.ExecutionPayload.Timestamp + 1,
					ExtraData:     []byte("testing"),
					Transactions:  [][]byte{},
					Withdrawals:   []*engineprimitives.Withdrawal{},
					BaseFeePerGas: math.NewU256(0),
				},
				Eth1Data: &types.Eth1Data{},
				Deposits: []*types.Deposit{},
			},
		)

		updatedVals, err = sp.Transition(ctx, beaconState, blk)
		require.NoError(t, err)
		require.Empty(t, updatedVals) // validators set updates only at epoch
	}

	// finally the block turning epoch
	blk = buildNextBlock(
		t,
		beaconState,
		&types.BeaconBlockBody{
			ExecutionPayload: &types.ExecutionPayload{
				Timestamp:     blk.Body.ExecutionPayload.Timestamp + 1,
				ExtraData:     []byte("testing"),
				Transactions:  [][]byte{},
				Withdrawals:   []*engineprimitives.Withdrawal{},
				BaseFeePerGas: math.NewU256(0),
			},
			Eth1Data: &types.Eth1Data{},
			Deposits: []*types.Deposit{},
		},
	)

	newEpochVals, err := sp.Transition(ctx, beaconState, blk)
	require.NoError(t, err)
	require.Len(t, newEpochVals, len(genDeposits)+1)

	// Assuming genesis order is preserved here which is not necessary
	// TODO: remove this assumption

	// all genesis validators are unchanged
	for i := range len(genDeposits) {
		require.Equal(t, genVals[i], newEpochVals[i], fmt.Sprintf("idx: %d", i))
	}

	expectedBalance = blkDeposit.Amount
	expectedEffectiveBalance = expectedBalance

	balance, err = beaconState.GetBalance(idx)
	require.NoError(t, err)
	require.Equal(t, expectedBalance, balance)

	val, err = beaconState.ValidatorByIndex(idx)
	require.NoError(t, err)
	require.Equal(t, expectedEffectiveBalance, val.EffectiveBalance)
}<|MERGE_RESOLUTION|>--- conflicted
+++ resolved
@@ -38,15 +38,9 @@
 	"github.com/stretchr/testify/require"
 )
 
-<<<<<<< HEAD
-// TestTransitionUpdateValidator shows the lifecycle
-// of a validator's balance updates.
-func TestTransitionUpdateValidator(t *testing.T) {
-=======
 // TestTransitionUpdateValidators shows that when validator is
 // updated (increasing amount), corrensponding balance is updated.
 func TestTransitionUpdateValidators(t *testing.T) {
->>>>>>> f241e64d
 	// Create state processor to test
 	cs := spec.BetnetChainSpec()
 	execEngine := mocks.NewExecutionEngine[
@@ -129,7 +123,6 @@
 			ProposerAddress:         dummyProposerAddr,
 		}
 		blkDeposit = &types.Deposit{
-<<<<<<< HEAD
 			Pubkey:      genDeposits[2].Pubkey,
 			Credentials: emptyCredentials,
 			Amount:      2 * increment, // twice to account for hysteresis
@@ -151,6 +144,11 @@
 			Eth1Data: &types.Eth1Data{},
 			Deposits: []*types.Deposit{blkDeposit},
 		},
+	)
+
+	// make sure included deposit is already available in deposit store
+	require.NoError(t, depositStore.EnqueueDeposits(
+		[]*types.Deposit{blkDeposit}),
 	)
 
 	// run the test
@@ -257,18 +255,19 @@
 	mocksSigner := &cryptomocks.BLSSigner{}
 	dummyProposerAddr := []byte{0xff}
 
+	kvStore, depositStore, err := initTestStores()
+	require.NoError(t, err)
+	beaconState := new(TestBeaconStateT).NewFromDB(kvStore, cs)
+
 	sp := createStateProcessor(
 		cs,
 		execEngine,
+		depositStore,
 		mocksSigner,
 		func(bytes.B48) ([]byte, error) {
 			return dummyProposerAddr, nil
 		},
 	)
-
-	kvStore, err := initStore()
-	require.NoError(t, err)
-	beaconState := new(TestBeaconStateT).NewFromDB(kvStore, cs)
 
 	var (
 		maxBalance       = math.Gwei(cs.MaxEffectiveBalance())
@@ -289,12 +288,6 @@
 				Amount:      minBalance + increment,
 				Index:       uint64(0),
 			},
-=======
-			Pubkey:      genDeposits[0].Pubkey,
-			Credentials: emptyCredentials,
-			Amount:      minBalance, // avoid breaching maxBalance
-			Index:       uint64(len(genDeposits)),
->>>>>>> f241e64d
 		}
 		genPayloadHeader = new(types.ExecutionPayloadHeader).Empty()
 		genVersion       = version.FromUint32[common.Version](version.Deneb)
@@ -345,28 +338,17 @@
 		},
 	)
 
-	// make sure included deposit is already available in deposit store
-	require.NoError(t, depositStore.EnqueueDeposits(
-		[]*types.Deposit{blkDeposit}),
-	)
-
 	// run the test
 	updatedVals, err := sp.Transition(ctx, beaconState, blk1)
 	require.NoError(t, err)
 	require.Empty(t, updatedVals) // validators set updates only at epoch turn
 
-<<<<<<< HEAD
 	// check validator balances are duly updated
 	var (
 		expectedBalance          = blkDeposit.Amount
 		expectedEffectiveBalance = expectedBalance
 	)
 	idx, err := beaconState.ValidatorIndexByPubkey(blkDeposit.Pubkey)
-=======
-	// check validator is duly updated
-	expectedValBalance := genDeposits[0].Amount + blkDeposit.Amount
-	idx, err := beaconState.ValidatorIndexByPubkey(genDeposits[0].Pubkey)
->>>>>>> f241e64d
 	require.NoError(t, err)
 
 	balance, err := beaconState.GetBalance(idx)
@@ -377,11 +359,7 @@
 	require.NoError(t, err)
 	require.Equal(t, expectedEffectiveBalance, val.EffectiveBalance)
 
-<<<<<<< HEAD
 	// check that validator index is still correct
-=======
-	// check that validator index is duly set
->>>>>>> f241e64d
 	latestValIdx, err := beaconState.GetEth1DepositIndex()
 	require.NoError(t, err)
 	require.Equal(t, uint64(len(genDeposits)), latestValIdx)
