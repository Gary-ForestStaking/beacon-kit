--- conflicted
+++ resolved
@@ -29,7 +29,6 @@
 	"github.com/berachain/beacon-kit/mod/primitives/pkg/common"
 	"github.com/berachain/beacon-kit/mod/primitives/pkg/math"
 	"github.com/berachain/beacon-kit/mod/primitives/pkg/version"
-	"github.com/berachain/beacon-kit/mod/state-transition/pkg/core/state"
 	"github.com/davecgh/go-spew/spew"
 )
 
@@ -231,17 +230,12 @@
 //
 //nolint:lll
 func (sp *StateProcessor[
-	BeaconBlockT, _, _, BeaconStateT, _, _, _, _, _, _, _, _, _, _, _, _, _,
+	_, BeaconBlockBodyT, _, BeaconStateT, _, _, _, _, _, _, _, _, _, _, _, _, _,
 ]) processWithdrawals(
 	st BeaconStateT,
-	blk BeaconBlockT,
-) error {
-<<<<<<< HEAD
-=======
-	body := blk.GetBody()
-
+	body BeaconBlockBodyT,
+) error {
 	// Dequeue and verify the logs.
->>>>>>> cafd14e7
 	var (
 		nextValidatorIndex math.ValidatorIndex
 		payload            = body.GetExecutionPayload()
@@ -262,22 +256,6 @@
 			"withdrawals do not match expected length %d, got %d",
 			len(expectedWithdrawals), len(payloadWithdrawals),
 		)
-	}
-
-	// Slot used to mint EVM tokens.
-	slot := blk.GetSlot()
-	if slot.Unwrap() == state.EVMMintingSlot {
-		// Sanity check.
-		wd := expectedWithdrawals[0]
-		if !wd.Equals(payloadWithdrawals[0]) {
-			return fmt.Errorf(
-				"minting withdrawal does not match expected %s, got %s",
-				spew.Sdump(wd), spew.Sdump(payloadWithdrawals[0]),
-			)
-		}
-
-		// No processing needed.
-		return nil
 	}
 
 	// Compare and process each withdrawal.
