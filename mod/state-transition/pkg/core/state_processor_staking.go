// SPDX-License-Identifier: BUSL-1.1
//
// Copyright (C) 2024, Berachain Foundation. All rights reserved.
// Use of this software is governed by the Business Source License included
// in the LICENSE file of this repository and at www.mariadb.com/bsl11.
//
// ANY USE OF THE LICENSED WORK IN VIOLATION OF THIS LICENSE WILL AUTOMATICALLY
// TERMINATE YOUR RIGHTS UNDER THIS LICENSE FOR THE CURRENT AND ALL OTHER
// VERSIONS OF THE LICENSED WORK.
//
// THIS LICENSE DOES NOT GRANT YOU ANY RIGHT IN ANY TRADEMARK OR LOGO OF
// LICENSOR OR ITS AFFILIATES (PROVIDED THAT YOU MAY USE A TRADEMARK OR LOGO OF
// LICENSOR AS EXPRESSLY REQUIRED BY THIS LICENSE).
//
// TO THE EXTENT PERMITTED BY APPLICABLE LAW, THE LICENSED WORK IS PROVIDED ON
// AN “AS IS” BASIS. LICENSOR HEREBY DISCLAIMS ALL WARRANTIES AND CONDITIONS,
// EXPRESS OR IMPLIED, INCLUDING (WITHOUT LIMITATION) WARRANTIES OF
// MERCHANTABILITY, FITNESS FOR A PARTICULAR PURPOSE, NON-INFRINGEMENT, AND
// TITLE.

package core

import (
	"fmt"

	"github.com/berachain/beacon-kit/mod/config/pkg/spec"
	"github.com/berachain/beacon-kit/mod/errors"
	"github.com/berachain/beacon-kit/mod/primitives/pkg/common"
	"github.com/berachain/beacon-kit/mod/primitives/pkg/math"
	"github.com/berachain/beacon-kit/mod/primitives/pkg/version"
	"github.com/berachain/beacon-kit/mod/state-transition/pkg/core/state"
	"github.com/davecgh/go-spew/spew"
)

// processOperations processes the operations and ensures they match the
// local state.
func (sp *StateProcessor[
	BeaconBlockT, _, _, BeaconStateT, _, _, _, _, _, _, _, _, _, _, _, _, _,
]) processOperations(
	st BeaconStateT,
	blk BeaconBlockT,
) error {
<<<<<<< HEAD
	// Verify that outstanding deposits are processed
	// up to the maximum number of deposits

	// TODO we should assert  here that
	// len(body.deposits) ==  min(MAX_DEPOSITS,
	// state.eth1_data.deposit_count - state.eth1_deposit_index)
	// Until we fix eth1Data we do a partial check
	deposits := blk.GetBody().GetDeposits()
	if uint64(len(deposits)) > sp.cs.MaxDepositsPerBlock() {
		return errors.Wrapf(
			ErrExceedsBlockDepositLimit, "expected: %d, got: %d",
			sp.cs.MaxDepositsPerBlock(), len(deposits),
		)
	}

=======
	deposits := blk.GetBody().GetDeposits()
	if err := sp.validateNonGenesisDeposits(st, deposits); err != nil {
		return err
	}
>>>>>>> f241e64d
	for _, dep := range deposits {
		if err := sp.processDeposit(st, dep); err != nil {
			return err
		}
	}
	return nil
}

// processDeposit processes the deposit and ensures it matches the local state.
func (sp *StateProcessor[
	_, _, _, BeaconStateT, _, DepositT, _, _, _, _, _, _, _, _, _, _, _,
]) processDeposit(
	st BeaconStateT,
	dep DepositT,
) error {
	if err := st.SetEth1DepositIndex(dep.GetIndex().Unwrap()); err != nil {
		return err
	}

	return sp.applyDeposit(st, dep)
}

// applyDeposit processes the deposit and ensures it matches the local state.
func (sp *StateProcessor[
	_, _, _, BeaconStateT, _, DepositT, _, _, _, _, _, _, ValidatorT, _, _, _, _,
]) applyDeposit(
	st BeaconStateT,
	dep DepositT,
) error {
	idx, err := st.ValidatorIndexByPubkey(dep.GetPubkey())
	if err != nil {
		// If the validator does not exist, we add the validator.
		// TODO: improve error handling by distinguishing
		// validator not found from other kind of errors
		return sp.createValidator(st, dep)
	}

	// if validator exist, just update its balance
	return st.IncreaseBalance(idx, dep.GetAmount())
}

// createValidator creates a validator if the deposit is valid.
func (sp *StateProcessor[
	_, _, _, BeaconStateT, _, DepositT, _, _, _, _, ForkDataT, _, _, _, _, _, _,
]) createValidator(
	st BeaconStateT,
	dep DepositT,
) error {
	// Get the current slot.
	slot, err := st.GetSlot()
	if err != nil {
		return err
	}

	// At genesis, the validators sign over an empty root.
	genesisValidatorsRoot := common.Root{}
	if slot != 0 {
		// Get the genesis validators root to be used to find fork data later.
		genesisValidatorsRoot, err = st.GetGenesisValidatorsRoot()
		if err != nil {
			return err
		}
	}

	// Get the current epoch.
	epoch := sp.cs.SlotToEpoch(slot)

	// Verify that the message was signed correctly.
	var d ForkDataT
	if err = dep.VerifySignature(
		d.New(
			version.FromUint32[common.Version](
				sp.cs.ActiveForkVersionForEpoch(epoch),
			), genesisValidatorsRoot,
		),
		sp.cs.DomainTypeDeposit(),
		sp.signer.VerifySignature,
	); err != nil {
		return err
	}

	// Add the validator to the registry.
	return sp.addValidatorToRegistry(st, dep)
}

// addValidatorToRegistry adds a validator to the registry.
func (sp *StateProcessor[
	_, _, _, BeaconStateT, _, DepositT, _, _, _, _, _, _, ValidatorT, _, _, _, _,
]) addValidatorToRegistry(
	st BeaconStateT,
	dep DepositT,
) error {
	var val ValidatorT
	val = val.New(
		dep.GetPubkey(),
		dep.GetWithdrawalCredentials(),
		dep.GetAmount(),
		math.Gwei(sp.cs.EffectiveBalanceIncrement()),
		math.Gwei(sp.cs.MaxEffectiveBalance()),
	)

	// TODO: This is a bug that lives on bArtio. Delete this eventually.
	if sp.cs.DepositEth1ChainID() == spec.BartioChainID {
		// Note in AddValidatorBartio we implicitly increase
		// the balance from state st. This is unlike AddValidator.
		return st.AddValidatorBartio(val)
	}

	if err := st.AddValidator(val); err != nil {
		return err
	}
	idx, err := st.ValidatorIndexByPubkey(val.GetPubkey())
	if err != nil {
		return err
	}
	return st.IncreaseBalance(idx, dep.GetAmount())
}

// processWithdrawals as per the Ethereum 2.0 specification.
// https://github.com/ethereum/consensus-specs/blob/dev/specs/capella/beacon-chain.md#new-process_withdrawals
//
//nolint:lll
func (sp *StateProcessor[
	BeaconBlockT, _, _, BeaconStateT, _, _, _, _, _, _, _, _, _, _, _, _, _,
]) processWithdrawals(
	st BeaconStateT,
	blk BeaconBlockT,
) error {
	body := blk.GetBody()

	// Dequeue and verify the logs.
	var (
		nextValidatorIndex math.ValidatorIndex
		payload            = body.GetExecutionPayload()
		payloadWithdrawals = payload.GetWithdrawals()
	)

	// Get the expected withdrawals.
	expectedWithdrawals, err := st.ExpectedWithdrawals()
	if err != nil {
		return err
	}
	numWithdrawals := len(expectedWithdrawals)

	// Ensure the withdrawals have the same length
	if numWithdrawals != len(payloadWithdrawals) {
		return errors.Wrapf(
			ErrNumWithdrawalsMismatch,
			"withdrawals do not match expected length %d, got %d",
			len(expectedWithdrawals), len(payloadWithdrawals),
		)
	}

	// Slot used to mint EVM tokens.
	slot := blk.GetSlot()
	if slot.Unwrap() == state.EVMMintingSlot {
		// Sanity check.
		wd := expectedWithdrawals[0]
		if !wd.Equals(payloadWithdrawals[0]) {
			return fmt.Errorf(
				"minting withdrawal does not match expected %s, got %s",
				spew.Sdump(wd), spew.Sdump(payloadWithdrawals[0]),
			)
		}

		// No processing needed.
		return nil
	}

	// Compare and process each withdrawal.
	for i, wd := range expectedWithdrawals {
		// Ensure the withdrawals match the local state.
		if !wd.Equals(payloadWithdrawals[i]) {
			return errors.Wrapf(
				ErrNumWithdrawalsMismatch,
				"withdrawals do not match expected %s, got %s",
				spew.Sdump(wd), spew.Sdump(payloadWithdrawals[i]),
			)
		}

		// Then we process the withdrawal.
		if err = st.DecreaseBalance(
			wd.GetValidatorIndex(), wd.GetAmount(),
		); err != nil {
			return err
		}
	}

	// Update the next withdrawal index if this block contained withdrawals
	if numWithdrawals != 0 {
		// Next sweep starts after the latest withdrawal's validator index
		if err = st.SetNextWithdrawalIndex(
			(expectedWithdrawals[numWithdrawals-1].GetIndex() + 1).Unwrap(),
		); err != nil {
			return err
		}
	}

	totalValidators, err := st.GetTotalValidators()
	if err != nil {
		return err
	}

	// Update the next validator index to start the next withdrawal sweep
	//#nosec:G701 // won't overflow in practice.
	if numWithdrawals == int(sp.cs.MaxWithdrawalsPerPayload()) {
		// Next sweep starts after the latest withdrawal's validator index
		nextValidatorIndex =
			(expectedWithdrawals[len(expectedWithdrawals)-1].GetIndex() + 1) %
				math.U64(totalValidators)
	} else {
		// Advance sweep by the max length of the sweep if there was not
		// a full set of withdrawals
		nextValidatorIndex, err = st.GetNextWithdrawalValidatorIndex()
		if err != nil {
			return err
		}
		nextValidatorIndex += math.ValidatorIndex(
			sp.cs.MaxValidatorsPerWithdrawalsSweep())
		nextValidatorIndex %= math.ValidatorIndex(totalValidators)
	}

	return st.SetNextWithdrawalValidatorIndex(nextValidatorIndex)
}<|MERGE_RESOLUTION|>--- conflicted
+++ resolved
@@ -40,7 +40,6 @@
 	st BeaconStateT,
 	blk BeaconBlockT,
 ) error {
-<<<<<<< HEAD
 	// Verify that outstanding deposits are processed
 	// up to the maximum number of deposits
 
@@ -56,12 +55,9 @@
 		)
 	}
 
-=======
-	deposits := blk.GetBody().GetDeposits()
 	if err := sp.validateNonGenesisDeposits(st, deposits); err != nil {
 		return err
 	}
->>>>>>> f241e64d
 	for _, dep := range deposits {
 		if err := sp.processDeposit(st, dep); err != nil {
 			return err
