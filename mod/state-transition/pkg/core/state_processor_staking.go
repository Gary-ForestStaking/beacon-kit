// SPDX-License-Identifier: BUSL-1.1
//
// Copyright (C) 2024, Berachain Foundation. All rights reserved.
// Use of this software is governed by the Business Source License included
// in the LICENSE file of this repository and at www.mariadb.com/bsl11.
//
// ANY USE OF THE LICENSED WORK IN VIOLATION OF THIS LICENSE WILL AUTOMATICALLY
// TERMINATE YOUR RIGHTS UNDER THIS LICENSE FOR THE CURRENT AND ALL OTHER
// VERSIONS OF THE LICENSED WORK.
//
// THIS LICENSE DOES NOT GRANT YOU ANY RIGHT IN ANY TRADEMARK OR LOGO OF
// LICENSOR OR ITS AFFILIATES (PROVIDED THAT YOU MAY USE A TRADEMARK OR LOGO OF
// LICENSOR AS EXPRESSLY REQUIRED BY THIS LICENSE).
//
// TO THE EXTENT PERMITTED BY APPLICABLE LAW, THE LICENSED WORK IS PROVIDED ON
// AN “AS IS” BASIS. LICENSOR HEREBY DISCLAIMS ALL WARRANTIES AND CONDITIONS,
// EXPRESS OR IMPLIED, INCLUDING (WITHOUT LIMITATION) WARRANTIES OF
// MERCHANTABILITY, FITNESS FOR A PARTICULAR PURPOSE, NON-INFRINGEMENT, AND
// TITLE.

package core

import (
	"fmt"

	"github.com/berachain/beacon-kit/mod/consensus-types/pkg/types"
	"github.com/berachain/beacon-kit/mod/errors"
	"github.com/berachain/beacon-kit/mod/primitives/pkg/common"
	"github.com/berachain/beacon-kit/mod/primitives/pkg/math"
	"github.com/berachain/beacon-kit/mod/primitives/pkg/version"
	"github.com/davecgh/go-spew/spew"
)

// processOperations processes the operations and ensures they match the
// local state.
func (sp *StateProcessor[
	BeaconBlockT, _, _, BeaconStateT, _, _, _, _, _, _, _, _, _, _, _, _, _,
]) processOperations(
	st BeaconStateT,
	blk BeaconBlockT,
) error {
	// Verify that outstanding deposits are processed up to the maximum number
	// of deposits.
	deposits := blk.GetBody().GetDeposits()
	index, err := st.GetEth1DepositIndex()
	if err != nil {
		return err
	}
	eth1Data, err := st.GetEth1Data()
	if err != nil {
		return err
	}
	depositCount := min(
		sp.cs.MaxDepositsPerBlock(),
		eth1Data.GetDepositCount().Unwrap()-index,
	)
	_ = depositCount
	// TODO: Update eth1data count and check this.
	// if uint64(len(deposits)) != depositCount {
	// 	return errors.New("deposit count mismatch")
	// }
	return sp.processDeposits(st, deposits)
}

// processDeposits processes the deposits and ensures  they match the
// local state.
func (sp *StateProcessor[
	_, _, _, BeaconStateT, _, DepositT, _, _, _, _, _, _, _, _, _, _, _,
]) processDeposits(
	st BeaconStateT,
	deposits []DepositT,
) error {
	// Ensure the deposits match the local state.
	for _, dep := range deposits {
		if err := sp.processDeposit(st, dep); err != nil {
			return err
		}
	}
	return nil
}

// processDeposit processes the deposit and ensures it matches the local state.
func (sp *StateProcessor[
	_, _, _, BeaconStateT, _, DepositT, _, _, _, _, _, _, _, _, _, _, _,
]) processDeposit(
	st BeaconStateT,
	dep DepositT,
) error {
	var nextDepositIndex uint64
	switch depositIndex, err := st.GetEth1DepositIndex(); {
	case err == nil:
		// just increment the deposit index if no error
		nextDepositIndex = depositIndex + 1
	case sp.processingGenesis && err != nil:
		// If errored and still processing genesis,
		// Eth1DepositIndex may have not been set yet.
		nextDepositIndex = 0
	default:
		// Failed retrieving Eth1DepositIndex outside genesis is an error
		return fmt.Errorf(
			"failed retrieving eth1 deposit index outside of processing genesis: %w",
			err,
		)
	}

	if err := st.SetEth1DepositIndex(nextDepositIndex); err != nil {
		return err
	}

	return sp.applyDeposit(st, dep)
}

// applyDeposit processes the deposit and ensures it matches the local state.
func (sp *StateProcessor[
	_, _, _, BeaconStateT, _, DepositT, _, _, _, _, _, _, ValidatorT, _, _, _, _,
]) applyDeposit(
	st BeaconStateT,
	dep DepositT,
) error {
	idx, err := st.ValidatorIndexByPubkey(dep.GetPubkey())
	// If the validator already exists, we update the balance.
	if err != nil {
		// If the validator does not exist, we add the validator.
		// Add the validator to the registry.
		return sp.createValidator(st, dep)
	}

<<<<<<< HEAD
		// TODO: Modify balance here and then effective balance once per epoch.
		updatedBalance := types.ComputeEffectiveBalance(
			dep.GetAmount(),
			math.Gwei(sp.cs.EffectiveBalanceIncrement()),
			math.Gwei(sp.cs.MaxEffectiveBalance()),
		)
		val.SetEffectiveBalance(updatedBalance)
		return st.UpdateValidatorAtIndex(idx, val)
=======
	var val ValidatorT
	val, err = st.ValidatorByIndex(idx)
	if err != nil {
		return err
>>>>>>> 52c75295
	}

	// TODO: Modify balance here and then effective balance once per epoch.
	newBalance := min(
		val.GetEffectiveBalance()+dep.GetAmount(),
		math.Gwei(sp.cs.MaxEffectiveBalance()),
	)
	val.SetEffectiveBalance(newBalance)
	if err = st.UpdateValidatorAtIndex(idx, val); err != nil {
		return err
	}
	return st.IncreaseBalance(idx, dep.GetAmount())
}

// createValidator creates a validator if the deposit is valid.
func (sp *StateProcessor[
	_, _, _, BeaconStateT, _, DepositT, _, _, _, _, ForkDataT, _, _, _, _, _, _,
]) createValidator(
	st BeaconStateT,
	dep DepositT,
) error {
	// Get the current slot.
	slot, err := st.GetSlot()
	if err != nil {
		return err
	}

	// At genesis, the validators sign over an empty root.
	genesisValidatorsRoot := common.Root{}
	if slot != 0 {
		// Get the genesis validators root to be used to find fork data later.
		genesisValidatorsRoot, err = st.GetGenesisValidatorsRoot()
		if err != nil {
			return err
		}
	}

	// Get the current epoch.
	epoch := sp.cs.SlotToEpoch(slot)

	// Verify that the message was signed correctly.
	var d ForkDataT
	if err = dep.VerifySignature(
		d.New(
			version.FromUint32[common.Version](
				sp.cs.ActiveForkVersionForEpoch(epoch),
			), genesisValidatorsRoot,
		),
		sp.cs.DomainTypeDeposit(),
		sp.signer.VerifySignature,
	); err != nil {
		return err
	}

	// Add the validator to the registry.
	return sp.addValidatorToRegistry(st, dep)
}

// addValidatorToRegistry adds a validator to the registry.
func (sp *StateProcessor[
	_, _, _, BeaconStateT, _, DepositT, _, _, _, _, _, _, ValidatorT, _, _, _, _,
]) addValidatorToRegistry(
	st BeaconStateT,
	dep DepositT,
) error {
	var val ValidatorT
	val = val.New(
		dep.GetPubkey(),
		dep.GetWithdrawalCredentials(),
		dep.GetAmount(),
		math.Gwei(sp.cs.EffectiveBalanceIncrement()),
		math.Gwei(sp.cs.MaxEffectiveBalance()),
	)

	// TODO: This is a bug that lives on bArtio. Delete this eventually.
	if sp.cs.DepositEth1ChainID() == bArtioChainID {
		// Note in AddValidatorBartio we implicitly increase
		// the balance from state st. This is unlike AddValidator.
		return st.AddValidatorBartio(val)
	}

	if err := st.AddValidator(val); err != nil {
		return err
	}
	idx, err := st.ValidatorIndexByPubkey(val.GetPubkey())
	if err != nil {
		return err
	}
	return st.IncreaseBalance(idx, dep.GetAmount())
}

// processWithdrawals as per the Ethereum 2.0 specification.
// https://github.com/ethereum/consensus-specs/blob/dev/specs/capella/beacon-chain.md#new-process_withdrawals
//
//nolint:lll
func (sp *StateProcessor[
	_, BeaconBlockBodyT, _, BeaconStateT, _, _, _, _, _, _, _, _, _, _, _, _, _,
]) processWithdrawals(
	st BeaconStateT,
	body BeaconBlockBodyT,
) error {
	// Dequeue and verify the logs.
	var (
		nextValidatorIndex math.ValidatorIndex
		payload            = body.GetExecutionPayload()
		payloadWithdrawals = payload.GetWithdrawals()
	)

	// Get the expected withdrawals.
	expectedWithdrawals, err := st.ExpectedWithdrawals()
	if err != nil {
		return err
	}
	numWithdrawals := len(expectedWithdrawals)

	// Ensure the withdrawals have the same length
	if numWithdrawals != len(payloadWithdrawals) {
		return errors.Wrapf(
			ErrNumWithdrawalsMismatch,
			"withdrawals do not match expected length %d, got %d",
			len(expectedWithdrawals), len(payloadWithdrawals),
		)
	}

	// Compare and process each withdrawal.
	for i, wd := range expectedWithdrawals {
		// Ensure the withdrawals match the local state.
		if !wd.Equals(payloadWithdrawals[i]) {
			return errors.Wrapf(
				ErrNumWithdrawalsMismatch,
				"withdrawals do not match expected %s, got %s",
				spew.Sdump(wd), spew.Sdump(payloadWithdrawals[i]),
			)
		}

		// Then we process the withdrawal.
		if err = st.DecreaseBalance(
			wd.GetValidatorIndex(), wd.GetAmount(),
		); err != nil {
			return err
		}
	}

	// Update the next withdrawal index if this block contained withdrawals
	if numWithdrawals != 0 {
		// Next sweep starts after the latest withdrawal's validator index
		if err = st.SetNextWithdrawalIndex(
			(expectedWithdrawals[numWithdrawals-1].GetIndex() + 1).Unwrap(),
		); err != nil {
			return err
		}
	}

	totalValidators, err := st.GetTotalValidators()
	if err != nil {
		return err
	}

	// Update the next validator index to start the next withdrawal sweep
	//#nosec:G701 // won't overflow in practice.
	if numWithdrawals == int(sp.cs.MaxWithdrawalsPerPayload()) {
		// Next sweep starts after the latest withdrawal's validator index
		nextValidatorIndex =
			(expectedWithdrawals[len(expectedWithdrawals)-1].GetIndex() + 1) %
				math.U64(totalValidators)
	} else {
		// Advance sweep by the max length of the sweep if there was not
		// a full set of withdrawals
		nextValidatorIndex, err = st.GetNextWithdrawalValidatorIndex()
		if err != nil {
			return err
		}
		nextValidatorIndex += math.ValidatorIndex(
			sp.cs.MaxValidatorsPerWithdrawalsSweep())
		nextValidatorIndex %= math.ValidatorIndex(totalValidators)
	}

	return st.SetNextWithdrawalValidatorIndex(nextValidatorIndex)
}<|MERGE_RESOLUTION|>--- conflicted
+++ resolved
@@ -23,7 +23,6 @@
 import (
 	"fmt"
 
-	"github.com/berachain/beacon-kit/mod/consensus-types/pkg/types"
 	"github.com/berachain/beacon-kit/mod/errors"
 	"github.com/berachain/beacon-kit/mod/primitives/pkg/common"
 	"github.com/berachain/beacon-kit/mod/primitives/pkg/math"
@@ -125,21 +124,10 @@
 		return sp.createValidator(st, dep)
 	}
 
-<<<<<<< HEAD
-		// TODO: Modify balance here and then effective balance once per epoch.
-		updatedBalance := types.ComputeEffectiveBalance(
-			dep.GetAmount(),
-			math.Gwei(sp.cs.EffectiveBalanceIncrement()),
-			math.Gwei(sp.cs.MaxEffectiveBalance()),
-		)
-		val.SetEffectiveBalance(updatedBalance)
-		return st.UpdateValidatorAtIndex(idx, val)
-=======
 	var val ValidatorT
 	val, err = st.ValidatorByIndex(idx)
 	if err != nil {
 		return err
->>>>>>> 52c75295
 	}
 
 	// TODO: Modify balance here and then effective balance once per epoch.
