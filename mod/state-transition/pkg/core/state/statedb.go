--- conflicted
+++ resolved
@@ -123,14 +123,10 @@
 	WithdrawalT,
 	WithdrawalCredentialsT,
 ] {
-<<<<<<< HEAD
 	return s.NewFromDB(
 		s.BeaconStore.Copy(),
 		s.cs,
 	)
-=======
-	return s.NewFromDB(s.KVStore.Copy(), s.cs)
->>>>>>> d1478c74
 }
 
 // IncreaseBalance increases the balance of a validator.
