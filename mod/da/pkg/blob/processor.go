// SPDX-License-Identifier: BUSL-1.1
//
// Copyright (C) 2024, Berachain Foundation. All rights reserved.
// Use of this software is governed by the Business Source License included
// in the LICENSE file of this repository and at www.mariadb.com/bsl11.
//
// ANY USE OF THE LICENSED WORK IN VIOLATION OF THIS LICENSE WILL AUTOMATICALLY
// TERMINATE YOUR RIGHTS UNDER THIS LICENSE FOR THE CURRENT AND ALL OTHER
// VERSIONS OF THE LICENSED WORK.
//
// THIS LICENSE DOES NOT GRANT YOU ANY RIGHT IN ANY TRADEMARK OR LOGO OF
// LICENSOR OR ITS AFFILIATES (PROVIDED THAT YOU MAY USE A TRADEMARK OR LOGO OF
// LICENSOR AS EXPRESSLY REQUIRED BY THIS LICENSE).
//
// TO THE EXTENT PERMITTED BY APPLICABLE LAW, THE LICENSED WORK IS PROVIDED ON
// AN “AS IS” BASIS. LICENSOR HEREBY DISCLAIMS ALL WARRANTIES AND CONDITIONS,
// EXPRESS OR IMPLIED, INCLUDING (WITHOUT LIMITATION) WARRANTIES OF
// MERCHANTABILITY, FITNESS FOR A PARTICULAR PURPOSE, NON-INFRINGEMENT, AND
// TITLE.

package blob

import (
	"fmt"
	"time"

	"github.com/berachain/beacon-kit/mod/da/pkg/types"
	"github.com/berachain/beacon-kit/mod/log"
	"github.com/berachain/beacon-kit/mod/primitives/pkg/common"
	"github.com/berachain/beacon-kit/mod/primitives/pkg/math"
)

// Processor is the blob processor that handles the processing and verification
// of blob sidecars.
type Processor[
	AvailabilityStoreT AvailabilityStore[
		BeaconBlockBodyT, *types.BlobSidecars,
	],
	BeaconBlockBodyT any,
] struct {
	// logger is used to log information and errors.
	logger log.Logger[any]
	// chainSpec defines the specifications of the blockchain.
	chainSpec common.ChainSpec
	// verifier is responsible for verifying the blobs.
	verifier *Verifier
	// blockBodyOffsetFn is a function that calculates the block body offset
	// based on the slot and chain specifications.
	blockBodyOffsetFn func(math.Slot, common.ChainSpec) uint64
	// metrics is used to collect and report processor metrics.
	metrics *processorMetrics
}

// NewProcessor creates a new blob processor.
func NewProcessor[
	AvailabilityStoreT AvailabilityStore[
		BeaconBlockBodyT, *types.BlobSidecars,
	],
	BeaconBlockBodyT any,
](
	logger log.Logger[any],
	chainSpec common.ChainSpec,
	verifier *Verifier,
	blockBodyOffsetFn func(math.Slot, common.ChainSpec) uint64,
	telemetrySink TelemetrySink,
) *Processor[AvailabilityStoreT, BeaconBlockBodyT] {
	return &Processor[AvailabilityStoreT, BeaconBlockBodyT]{
		logger:            logger,
		chainSpec:         chainSpec,
		verifier:          verifier,
		blockBodyOffsetFn: blockBodyOffsetFn,
		metrics:           newProcessorMetrics(telemetrySink),
	}
}

// VerifySidecars verifies the blobs and ensures they match the local state.
func (sp *Processor[AvailabilityStoreT, BeaconBlockBodyT]) VerifySidecars(
	sidecars *types.BlobSidecars,
) error {
	startTime := time.Now()
	defer sp.metrics.measureVerifySidecarsDuration(
		startTime, math.U64(sidecars.Len()),
	)

	// Abort if there are no blobs to store.
	if sidecars.Len() == 0 {
		return nil
	}

	// Verify the blobs and ensure they match the local state.
	return sp.verifier.VerifySidecars(
		sidecars,
		sp.blockBodyOffsetFn(
			sidecars.Sidecars[0].BeaconBlockHeader.Slot,
			sp.chainSpec,
		),
	)
}

// slot :=  processes the blobs and ensures they match the local state.
func (sp *Processor[AvailabilityStoreT, BeaconBlockBodyT]) ProcessSidecars(
	avs AvailabilityStoreT,
	sidecars *types.BlobSidecars,
) error {
	startTime := time.Now()
	fmt.Printf("Starting ProcessSidecars, sidecars_length: %d\n", sidecars.Len())
	defer func() {
		duration := time.Since(startTime)
		fmt.Printf("Finished ProcessSidecars, duration: %v\n", duration)
		sp.metrics.measureProcessSidecarsDuration(startTime, math.U64(sidecars.Len()))
	}()

	// Abort if there are no blobs to store.
	if sidecars.Len() == 0 {
		fmt.Println("No blobs to store, aborting ProcessSidecars")
		return nil
	}

	// If we have reached this point, we can safely assume that the blobs are
	// valid and can be persisted, as well as that index 0 is filled.
<<<<<<< HEAD
	fmt.Printf("Persisting sidecars, slot: %d\n", sidecars.Sidecars[0].BeaconBlockHeader.Slot)
	err := avs.Persist(
		math.U64(sidecars.Sidecars[0].BeaconBlockHeader.Slot),
=======
	return avs.Persist(
		sidecars.Sidecars[0].BeaconBlockHeader.Slot,
>>>>>>> c651574f
		sidecars,
	)
	if err != nil {
		fmt.Printf("Failed to persist sidecars, error: %v\n", err)
	} else {
		fmt.Println("Successfully persisted sidecars")
	}
	return err
}<|MERGE_RESOLUTION|>--- conflicted
+++ resolved
@@ -118,14 +118,8 @@
 
 	// If we have reached this point, we can safely assume that the blobs are
 	// valid and can be persisted, as well as that index 0 is filled.
-<<<<<<< HEAD
-	fmt.Printf("Persisting sidecars, slot: %d\n", sidecars.Sidecars[0].BeaconBlockHeader.Slot)
-	err := avs.Persist(
-		math.U64(sidecars.Sidecars[0].BeaconBlockHeader.Slot),
-=======
 	return avs.Persist(
 		sidecars.Sidecars[0].BeaconBlockHeader.Slot,
->>>>>>> c651574f
 		sidecars,
 	)
 	if err != nil {
