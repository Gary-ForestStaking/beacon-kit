// SPDX-License-Identifier: BUSL-1.1
//
// Copyright (C) 2024, Berachain Foundation. All rights reserved.
// Use of this software is governed by the Business Source License included
// in the LICENSE file of this repository and at www.mariadb.com/bsl11.
//
// ANY USE OF THE LICENSED WORK IN VIOLATION OF THIS LICENSE WILL AUTOMATICALLY
// TERMINATE YOUR RIGHTS UNDER THIS LICENSE FOR THE CURRENT AND ALL OTHER
// VERSIONS OF THE LICENSED WORK.
//
// THIS LICENSE DOES NOT GRANT YOU ANY RIGHT IN ANY TRADEMARK OR LOGO OF
// LICENSOR OR ITS AFFILIATES (PROVIDED THAT YOU MAY USE A TRADEMARK OR LOGO OF
// LICENSOR AS EXPRESSLY REQUIRED BY THIS LICENSE).
//
// TO THE EXTENT PERMITTED BY APPLICABLE LAW, THE LICENSED WORK IS PROVIDED ON
// AN “AS IS” BASIS. LICENSOR HEREBY DISCLAIMS ALL WARRANTIES AND CONDITIONS,
// EXPRESS OR IMPLIED, INCLUDING (WITHOUT LIMITATION) WARRANTIES OF
// MERCHANTABILITY, FITNESS FOR A PARTICULAR PURPOSE, NON-INFRINGEMENT, AND
// TITLE.

package da

// BlobProcessor is the interface for the blobs processor.
type BlobProcessor[AvailabilityStoreT any, BlobSidecarsT any] interface {
	// ProcessSidecars processes the blobs and ensures they match the local
	// state.
	ProcessSidecars(
		avs AvailabilityStoreT,
		sidecars BlobSidecarsT,
	) error
	// VerifySidecars verifies the blobs and ensures they match the local state.
	VerifySidecars(
		sidecars BlobSidecarsT,
	) error
}

// BlobSidecar is the interface for the blob sidecar.
type BlobSidecar interface {
	// Len returns the length of the sidecar.
	Len() int
	// IsNil checks if the sidecar is nil.
	IsNil() bool
<<<<<<< HEAD
}

// EventPublisherSubscriber represents the event publisher interface.
type EventPublisherSubscriber[T any] interface {
	// Publish publishes an event.
	Publish(context.Context, T) error
	// Subscribe subscribes to the event system.
	Subscribe() (chan T, error)
}

// StorageBackend defines an interface for accessing various storage components
// required by the beacon node.
type StorageBackend[
	AvailabilityStoreT AvailabilityStore[BeaconBlockBodyT, BlobSidecarsT],
	BeaconBlockBodyT,
	BeaconStateT,
	BlobSidecarsT BlobSidecar,
] interface {
	// AvailabilityStore returns the availability store for the given context.
	AvailabilityStore() AvailabilityStoreT
=======
>>>>>>> 320256c6
}<|MERGE_RESOLUTION|>--- conflicted
+++ resolved
@@ -40,27 +40,4 @@
 	Len() int
 	// IsNil checks if the sidecar is nil.
 	IsNil() bool
-<<<<<<< HEAD
-}
-
-// EventPublisherSubscriber represents the event publisher interface.
-type EventPublisherSubscriber[T any] interface {
-	// Publish publishes an event.
-	Publish(context.Context, T) error
-	// Subscribe subscribes to the event system.
-	Subscribe() (chan T, error)
-}
-
-// StorageBackend defines an interface for accessing various storage components
-// required by the beacon node.
-type StorageBackend[
-	AvailabilityStoreT AvailabilityStore[BeaconBlockBodyT, BlobSidecarsT],
-	BeaconBlockBodyT,
-	BeaconStateT,
-	BlobSidecarsT BlobSidecar,
-] interface {
-	// AvailabilityStore returns the availability store for the given context.
-	AvailabilityStore() AvailabilityStoreT
-=======
->>>>>>> 320256c6
 }