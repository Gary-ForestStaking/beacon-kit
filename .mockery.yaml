# SPDX-License-Identifier: MIT
#
# Copyright (c) 2024 Berachain Foundation
#
# Permission is hereby granted, free of charge, to any person
# obtaining a copy of this software and associated documentation
# files (the "Software"), to deal in the Software without
# restriction, including without limitation the rights to use,
# copy, modify, merge, publish, distribute, sublicense, and/or sell
# copies of the Software, and to permit persons to whom the
# Software is furnished to do so, subject to the following
# conditions:
#
# The above copyright notice and this permission notice shall be
# included in all copies or substantial portions of the Software.
#
# THE SOFTWARE IS PROVIDED "AS IS", WITHOUT WARRANTY OF ANY KIND,
# EXPRESS OR IMPLIED, INCLUDING BUT NOT LIMITED TO THE WARRANTIES
# OF MERCHANTABILITY, FITNESS FOR A PARTICULAR PURPOSE AND
# NONINFRINGEMENT. IN NO EVENT SHALL THE AUTHORS OR COPYRIGHT
# HOLDERS BE LIABLE FOR ANY CLAIM, DAMAGES OR OTHER LIABILITY,
# WHETHER IN AN ACTION OF CONTRACT, TORT OR OTHERWISE, ARISING
# FROM, OUT OF OR IN CONNECTION WITH THE SOFTWARE OR THE USE OR
# OTHER DEALINGS IN THE SOFTWARE.

dir: "{{.InterfaceDir}}/mocks"
mockname: "{{.InterfaceNameCamel}}"
filename: "{{.InterfaceNameSnake}}.mock.go"
outpkg: "mocks"
packages:
  github.com/berachain/beacon-kit/mod/execution/pkg/client/ethclient:
    config:
      recursive: True
      with-expecter: true
      include-regex: GethRPCClient
  github.com/berachain/beacon-kit/mod/runtime/pkg/service:
    config:
      recursive: True
      with-expecter: true
      all: True
  github.com/berachain/beacon-kit/mod/node-builder/pkg/commands/utils/prompt:
    config:
      recursive: True
      with-expecter: true
      all: True
  github.com/berachain/beacon-kit/mod/storage/pkg/interfaces:
    config:
      recursive: False
      with-expecter: true
      all: True
  github.com/berachain/beacon-kit/mod/consensus-types/pkg/types:
    config:
      recursive: False
      with-expecter: true
      all: True
<<<<<<< HEAD
  github.com/berachain/beacon-kit/mod/storage/pkg/pruner:
    config:
      recursive: False
      with-expecter: true
      all: True
  github.com/berachain/beacon-kit/mod/storage/pkg/manager:
=======
  github.com/berachain/beacon-kit/mod/primitives/pkg/crypto:
>>>>>>> 2a4d0a0d
    config:
      recursive: False
      with-expecter: true
      all: True<|MERGE_RESOLUTION|>--- conflicted
+++ resolved
@@ -53,16 +53,17 @@
       recursive: False
       with-expecter: true
       all: True
-<<<<<<< HEAD
   github.com/berachain/beacon-kit/mod/storage/pkg/pruner:
     config:
       recursive: False
       with-expecter: true
       all: True
   github.com/berachain/beacon-kit/mod/storage/pkg/manager:
-=======
+      config:
+      recursive: False
+      with-expecter: true
+      all: True
   github.com/berachain/beacon-kit/mod/primitives/pkg/crypto:
->>>>>>> 2a4d0a0d
     config:
       recursive: False
       with-expecter: true
