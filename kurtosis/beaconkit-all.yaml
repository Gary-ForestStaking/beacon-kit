--- conflicted
+++ resolved
@@ -65,10 +65,6 @@
       - el-full-reth-2:8545
       - el-full-reth-3:8545
       - el-full-geth-4:8545
-<<<<<<< HEAD
+      - el-full-erigon-5:8545
 additional_services: ["prometheus", "grafana", "loki"]
-metrics_enabled_services: []
-=======
-      - el-full-erigon-5:8545
-additional_services: []
->>>>>>> 8c6eb7e1
+metrics_enabled_services: []