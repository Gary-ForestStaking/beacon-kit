el_cl_genesis_data_generator = import_module(
    "github.com/kurtosis-tech/ethereum-package/src/prelaunch_data_generator/el_cl_genesis/el_cl_genesis_generator.star",
)

execution = import_module("./src/nodes/execution/execution.star")
service_module = import_module("./src/services/service.star")
beacond = import_module("./src/nodes/consensus/beacond/launcher.star")
networks = import_module("./src/networks/networks.star")
port_spec_lib = import_module("./src/lib/port_spec.star")
nodes = import_module("./src/nodes/nodes.star")
nginx = import_module("./src/services/nginx/nginx.star")
constants = import_module("./src/constants.star")
goomy_blob = import_module("./src/services/goomy/launcher.star")
prometheus = import_module("./src/observability/prometheus/prometheus.star")
grafana = import_module("./src/observability/grafana/grafana.star")
pyroscope = import_module("./src/observability/pyroscope/pyroscope.star")
tx_fuzz = import_module("./src/services/tx_fuzz/launcher.star")
<<<<<<< HEAD
op = import_module("./src/services/op/launcher.star")

def run(plan, validators, full_nodes = [], rpc_endpoints = [], op_images = [], additional_services = [], metrics_enabled_services = []):
=======
blutgang = import_module("./src/services/blutgang/launcher.star")

def run(plan, validators, full_nodes = [], eth_json_rpc_endpoints = [], boot_sequence = {"type": "sequential"}, additional_services = [], metrics_enabled_services = []):
>>>>>>> 8ea484bc
    """
    Initiates the execution plan with the specified number of validators and arguments.

    Args:
    plan: The execution plan to be run.
    args: Additional arguments to configure the plan. Defaults to an empty dictionary.
    """

    next_free_prefunded_account = 0
    validators = nodes.parse_nodes_from_dict(validators)
    full_nodes = nodes.parse_nodes_from_dict(full_nodes)
    num_validators = len(validators)

    # 1. Initialize EVM genesis data
    evm_genesis_data = networks.get_genesis_data(plan)

    node_modules = {}
    for node in validators:
        if node.el_type not in node_modules.keys():
            node_path = "./src/nodes/execution/{}/config.star".format(node.el_type)
            node_module = import_module(node_path)
            node_modules[node.el_type] = node_module

    for node in full_nodes:
        if node.el_type not in node_modules.keys():
            node_path = "./src/nodes/execution/{}/config.star".format(node.el_type)
            node_module = import_module(node_path)
            node_modules[node.el_type] = node_module

    # 2. Upload files
    jwt_file, kzg_trusted_setup = execution.upload_global_files(plan, node_modules)

    # 3. Perform genesis ceremony
    if boot_sequence["type"] == "sequential":
        beacond.perform_genesis_ceremony(plan, validators, jwt_file)
    else:
        beacond.perform_genesis_ceremony_parallel(plan, validators, jwt_file)

    el_enode_addrs = []
    metrics_enabled_services = metrics_enabled_services[:]

    consensus_node_peering_info = []

    # 4. Start network validators
    validator_node_el_clients = []
    for n, validator in enumerate(validators):
        el_client = execution.create_node(plan, node_modules, validator, "validator", n, el_enode_addrs)
        validator_node_el_clients.append(el_client)
        el_enode_addrs.append(el_client["enode_addr"])

        # As ethereumjs currently does not support metrics, we only add the metrics path for other clients
        if validator.el_type != "ethereumjs":
            metrics_enabled_services.append({
                "name": el_client["name"],
                "service": el_client["service"],
                "metrics_path": node_modules[validator.el_type].METRICS_PATH,
            })

        # 4b. Launch CL
        beacond_service = beacond.create_node(plan, validator.cl_image, consensus_node_peering_info[:n], el_client["name"], jwt_file, kzg_trusted_setup, n)
        peer_info = beacond.get_peer_info(plan, beacond_service.name)
        consensus_node_peering_info.append(peer_info)
        if validator.el_type != "ethereumjs":
            metrics_enabled_services.append({
                "name": beacond_service.name,
                "service": beacond_service,
                "metrics_path": beacond.METRICS_PATH,
            })

    # 5. Start full nodes (rpcs)
    full_node_configs = {}
    full_node_el_clients = []
    for n, full in enumerate(full_nodes):
        el_client = execution.create_node(plan, node_modules, full, "full", n, el_enode_addrs)
        full_node_el_clients.append(el_client)
        el_enode_addrs.append(el_client["enode_addr"])

        if full.el_type != "ethereumjs":
            metrics_enabled_services.append({
                "name": el_client["name"],
                "service": el_client["service"],
                "metrics_path": node_modules[full.el_type].METRICS_PATH,
            })

        # 4b. Launch CL
        cl_service_name = "cl-full-beaconkit-{}".format(n)
        full_node_config = beacond.create_full_node_config(plan, full.cl_image, consensus_node_peering_info, el_client["name"], jwt_file, kzg_trusted_setup, n)
        full_node_configs[cl_service_name] = full_node_config

    if full_node_configs != {}:
        services = plan.add_services(
            configs = full_node_configs,
        )

        for name, service in services.items():
            # excluding ethereumjs from metrics as it is the last full node in the args file beaconkit-all.yaml, TO-DO: to improve this later
            if name != cl_service_name:
                metrics_enabled_services.append({
                    "name": name,
                    "service": service,
                    "metrics_path": beacond.METRICS_PATH,
                })

    # 6. Start RPCs
    #  check the "type" value inside of rpc_endpoints to determine which rpc endpoint to launch

    # Get only the first rpc endpoint
    eth_json_rpc_endpoint = eth_json_rpc_endpoints[0]
    endpoint_type = eth_json_rpc_endpoint["type"]
    plan.print("RPC Endpoint Type:", endpoint_type)
    if endpoint_type == "nginx":
        plan.print("Launching RPCs for ", endpoint_type)
        nginx.get_config(plan, eth_json_rpc_endpoint["clients"])

    elif endpoint_type == "blutgang":
        plan.print("Launching blutgang")
        blutgang_config_template = read_file(
            constants.BLUTGANG_CONFIG_TEMPLATE_FILEPATH,
        )
        blutgang.launch_blutgang(
            plan,
            blutgang_config_template,
            full_node_el_clients,
            eth_json_rpc_endpoint["clients"],
            "kurtosis",
        )

    else:
        plan.print("Invalid type for eth_json_rpc_endpoint")

    plan.print(full_node_configs)

    # 7. Start additional services
<<<<<<< HEAD
    if "goomy_blob" in additional_services:
        plan.print("Launching Goomy the Blob Spammer")
        goomy_blob_args = {"goomy_blob_args": []}
        goomy_blob.launch_goomy_blob(
            plan,
            constants.PRE_FUNDED_ACCOUNTS[0],
            plan.get_service("nginx").ports["http"].url,
            goomy_blob_args,
        )
        plan.print("Successfully launched goomy the blob spammer")

    if "tx-fuzz" in additional_services:
        plan.print("Launching tx-fuzz")
        fuzzing_node = validator_node_el_clients[0]["service"]
        if len(full_nodes) > 0:
            fuzzing_node = full_node_el_clients[0]["service"]
        tx_fuzz.launch_tx_fuzz(
            plan,
            constants.PRE_FUNDED_ACCOUNTS[1].private_key,
            "http://{}:{}".format(fuzzing_node.ip_address, execution.RPC_PORT_NUM),
            [],
        )

    if "op" in additional_services:
        plan.print("Launching OP stack L2")
        l1_full_node = full_node_el_clients[0]["service"]
        op.launch(
            plan,
            op_images,
            l1_full_node.ip_address,
        )

    if "prometheus" in additional_services:
        prometheus_url = prometheus.start(plan, metrics_enabled_services)

        if "grafana" in additional_services:
            grafana.start(plan, prometheus_url)

        if "pyroscope" in additional_services:
            pyroscope.run(plan)
=======
    for s_dict in additional_services:
        s = service_module.parse_service_from_dict(s_dict)
        if s.name == "goomy-blob":
            plan.print("Launching Goomy the Blob Spammer")
            rpc_endpoint_goomy_blob = plan.get_service(endpoint_type).ports["http"].url
            plan.print("Launching goomy blob for rpc endpoint: ", rpc_endpoint_goomy_blob)
            goomy_blob_args = {"goomy_blob_args": []}
            goomy_blob.launch_goomy_blob(
                plan,
                constants.PRE_FUNDED_ACCOUNTS[next_free_prefunded_account],
                rpc_endpoint_goomy_blob,
                goomy_blob_args,
            )
            next_free_prefunded_account += 1
            plan.print("Successfully launched goomy the blob spammer")
        elif s.name == "tx-fuzz":
            plan.print("Launching tx-fuzz")
            fuzzing_node = validator_node_el_clients[0]["service"]
            if "replicas" not in s_dict:
                s.replicas = 1

            for i in range(s.replicas):
                if i > 0:
                    fuzzing_node = full_node_el_clients[i % len(full_node_el_clients)]["service"]
                tx_fuzz.launch_tx_fuzz(
                    plan,
                    i,
                    constants.PRE_FUNDED_ACCOUNTS[next_free_prefunded_account].private_key,
                    "http://{}:{}".format(fuzzing_node.ip_address, execution.RPC_PORT_NUM),
                    [],
                )
                next_free_prefunded_account += 1
        elif s.name == "prometheus":
            prometheus_url = prometheus.start(plan, metrics_enabled_services)
            if "grafana" in additional_services:
                grafana.start(plan, prometheus_url)
            if "pyroscope" in additional_services:
                pyroscope.run(plan)
>>>>>>> 8ea484bc

    plan.print("Successfully launched development network")<|MERGE_RESOLUTION|>--- conflicted
+++ resolved
@@ -15,15 +15,10 @@
 grafana = import_module("./src/observability/grafana/grafana.star")
 pyroscope = import_module("./src/observability/pyroscope/pyroscope.star")
 tx_fuzz = import_module("./src/services/tx_fuzz/launcher.star")
-<<<<<<< HEAD
 op = import_module("./src/services/op/launcher.star")
-
-def run(plan, validators, full_nodes = [], rpc_endpoints = [], op_images = [], additional_services = [], metrics_enabled_services = []):
-=======
 blutgang = import_module("./src/services/blutgang/launcher.star")
 
 def run(plan, validators, full_nodes = [], eth_json_rpc_endpoints = [], boot_sequence = {"type": "sequential"}, additional_services = [], metrics_enabled_services = []):
->>>>>>> 8ea484bc
     """
     Initiates the execution plan with the specified number of validators and arguments.
 
@@ -157,48 +152,6 @@
     plan.print(full_node_configs)
 
     # 7. Start additional services
-<<<<<<< HEAD
-    if "goomy_blob" in additional_services:
-        plan.print("Launching Goomy the Blob Spammer")
-        goomy_blob_args = {"goomy_blob_args": []}
-        goomy_blob.launch_goomy_blob(
-            plan,
-            constants.PRE_FUNDED_ACCOUNTS[0],
-            plan.get_service("nginx").ports["http"].url,
-            goomy_blob_args,
-        )
-        plan.print("Successfully launched goomy the blob spammer")
-
-    if "tx-fuzz" in additional_services:
-        plan.print("Launching tx-fuzz")
-        fuzzing_node = validator_node_el_clients[0]["service"]
-        if len(full_nodes) > 0:
-            fuzzing_node = full_node_el_clients[0]["service"]
-        tx_fuzz.launch_tx_fuzz(
-            plan,
-            constants.PRE_FUNDED_ACCOUNTS[1].private_key,
-            "http://{}:{}".format(fuzzing_node.ip_address, execution.RPC_PORT_NUM),
-            [],
-        )
-
-    if "op" in additional_services:
-        plan.print("Launching OP stack L2")
-        l1_full_node = full_node_el_clients[0]["service"]
-        op.launch(
-            plan,
-            op_images,
-            l1_full_node.ip_address,
-        )
-
-    if "prometheus" in additional_services:
-        prometheus_url = prometheus.start(plan, metrics_enabled_services)
-
-        if "grafana" in additional_services:
-            grafana.start(plan, prometheus_url)
-
-        if "pyroscope" in additional_services:
-            pyroscope.run(plan)
-=======
     for s_dict in additional_services:
         s = service_module.parse_service_from_dict(s_dict)
         if s.name == "goomy-blob":
@@ -214,6 +167,14 @@
             )
             next_free_prefunded_account += 1
             plan.print("Successfully launched goomy the blob spammer")
+        elif s.name == "op":
+            plan.print("Launching OP stack L2")
+            l1_full_node = full_node_el_clients[0]["service"]
+            op.launch(
+                plan,
+                op_images,
+                l1_full_node.ip_address,
+            )
         elif s.name == "tx-fuzz":
             plan.print("Launching tx-fuzz")
             fuzzing_node = validator_node_el_clients[0]["service"]
@@ -237,6 +198,5 @@
                 grafana.start(plan, prometheus_url)
             if "pyroscope" in additional_services:
                 pyroscope.run(plan)
->>>>>>> 8ea484bc
 
     plan.print("Successfully launched development network")